// -*- mode: c++; indent-tabs-mode: nil; -*-
//
// Starka
// Copyright (c) 2009-2014 Illumina, Inc.
//
// This software is provided under the terms and conditions of the
// Illumina Open Source Software License 1.
//
// You should have received a copy of the Illumina Open Source
// Software License 1 along with this program. If not, see
// <https://github.com/sequencing/licenses/>
//
/*
 * cmodel.cpp
 *
 *      Created on: Dec 1, 2013
 *      Author: Morten Kallberg
 */

#include "cmodel.hh"
#include <stdlib.h>     /* atof */
#include <iostream>
#include <sstream>
#include <cassert>
#include <string>
#include <fstream>
#include <iterator>
#include <boost/algorithm/string/split.hpp>
#include <boost/algorithm/string/classification.hpp>
#include "blt_util/qscore.hh"

//#define DEBUG_MODEL

#ifdef DEBUG_MODEL
#include "blt_util/log.hh"
#endif

// add model paramaters
void c_model::add_parameters(const parmap& myPars)
{
    this->pars = myPars;
}

// rule-based filtering for SNPs
void c_model::do_rule_model(featuremap& cutoffs, site_info& si)
{
    if (si.smod.gqx<cutoffs["GQX"]) si.smod.set_filter(VCF_FILTERS::LowGQX);
    if (cutoffs["DP"]>0 && dopt->is_max_depth)
    {
        if ((si.n_used_calls+si.n_unused_calls) > dopt->max_depth) si.smod.set_filter(VCF_FILTERS::HighDepth);
    }
    // high DPFratio filter
    const unsigned total_calls(si.n_used_calls+si.n_unused_calls);
    if (total_calls>0)
    {
        const double filt(static_cast<double>(si.n_unused_calls)/static_cast<double>(total_calls));
        if (filt>cutoffs["DPFratio"]) si.smod.set_filter(VCF_FILTERS::HighBaseFilt);
    }
    if (si.dgt.is_snp)
    {
        if (si.dgt.sb>cutoffs["HighSNVSB"]) si.smod.set_filter(VCF_FILTERS::HighSNVSB);
    }
}

// rule-based filtering for INDELs
void c_model::do_rule_model(featuremap& cutoffs, indel_info& ii)
{

    ii.imod.max_gt=ii.dindel.max_gt_poly;
    ii.imod.gq=ii.dindel.max_gt_poly_qphred;

    if (cutoffs["GQX"]>0)
    {
        if (ii.imod.gqx<cutoffs["GQX"]) ii.imod.set_filter(VCF_FILTERS::LowGQX);
    }

    if (cutoffs["DP"]>0 && dopt->is_max_depth)
    {
        if (ii.isri.depth > dopt->max_depth) ii.imod.set_filter(VCF_FILTERS::HighDepth);
    }

//    if (cutoffs["HighSNVSB"]>0) {
//        if (ii.iri.is_repeat_unit) {
//            if ((ii.iri.repeat_unit.size() <= 2) &&
//                (static_cast<int>(ii.iri.ref_repeat_count) > cutoffs["HighSNVSB"])) {
//                ii.imod.set_filter(VCF_FILTERS::HighRefRep);
//            }
//        }
//    }
}

//Transform the features with the specified scaling parameters that were used to standardize
//the dataset to zero mean and unit variance: newVal = (oldVal-centerVal)/scaleVal.
featuremap c_model::normalize(featuremap features, featuremap& adjust_factor, featuremap& norm_factor)
{
    for (featuremap::const_iterator it = norm_factor.begin(); it != norm_factor.end(); ++it)   // only normalize the features that are needed
    {
//        log_os << it->first << "=" << features[it->first] << " ";
        features[it->first] = (features[it->first]-adjust_factor[it->first])/norm_factor[it->first];
//        log_os << it->first << "=" << features[it->first] << " ";
    }
//    log_os << "\n";
    return features;
}

//Model: ln(p(TP|x)/p(FP|x))=w_1*x_1 ... w_n*x_n + w_1*w_2*x_1 ... w_{n-1}*w_{n}*x_1
// calculate sum from feature map
double c_model::log_odds(featuremap features, featuremap& coeffs)
{
    using namespace boost::algorithm;
    std::vector<std::string> tokens;
    double sum = coeffs["Intercept"];
//    log_os << "sum" << "=" << sum << "\n";
    for (featuremap::const_iterator it = coeffs.begin(); it != coeffs.end(); ++it)
    {
        if (it->first !="Intercept" && it->second !=0)   // check that our coefficient is different from 0
        {
            split(tokens, it->first, is_any_of(":"));
//            log_os << it->first << "=" << it->second << "\n";
            double term = it->second;
            for (unsigned int i=0; i < tokens.size(); i++)
            {
                if (features.find( tokens[i] ) != features.end())
                {
                    term = term*features[tokens[i]];
//                    log_os << tokens[i] << "=" << features[tokens[i]] << "\n";
                }
                //should not get here, if we havent loaded the feature we are in trouble...
//                else{
//                    log_os << "I dont know feature " << tokens[i] << "\n";
//                }
            }
//            log_os << "\n";
//            log_os << "term" << "=" << term << "\n";
            // use term to determine the most predictive parameter
            sum += term;
//            log_os << "sum " << "=" << sum << "\n";
//            log_os << tokens.size() << "\n";
        }
    }
    //TO-DO sort map to find most predictive feature for setting filter for
    return sum;
}

//- From the identities logOddsRatio = ln(p(TP|x)/p(FP|x)) and p(TP|x) + p(FP|x) = 1,
//  solve for p(TP): p(TP) = 1/(1+exp(-logOddsRatio))
//- Rescale the probabilities p(TP), p(FP) with the specified class priors,
//  as they were counted on the training set before balancing to 50/50.
//- Rescale with the class priors; hard-coded 0.5, because we have 1:1 ratio in the balanced data
//  p(FP).pos.res = p(FP).pos*(minorityPrior/0.5)
//  p(TP).pos.res = p(TP).pos*(minorityPrior/0.5)
//- Renormalize to sum to one
//  p(FP).pos.ret = p(FP).pos.res/(p(TP).pos.res + p(FP).pos.res)
//  p(TP).pos.ret = p(TP).pos.res/(p(TP).pos.res + p(FP).pos.res)
//- Above simplifies to:
//  p(FP).pos.ret = p(FP).pos*minorityPrior/(1+2*minorityPrior*p(FP).pos-minorityPrior-p(FP).pos)
//- Convert the rescaled probability p(FP) into a
//  Q-score: Q-score = round( -10*log10(p(FP).pos.ret) )
static
int prior_adjustment(
    const double raw_score,
    const double minorityPrior)
{

    double pFP          = 1.0/(1+std::exp(raw_score)); // this calculation can likely be simplified
    double pFPrescale   = pFP*minorityPrior/(1+2*minorityPrior*pFP-minorityPrior-pFP);
    int qscore          = error_prob_to_qphred(pFPrescale);
#ifdef DEBUG_MODEL
//        log_os << "minorityPrior " << minorityPrior << "\n";
//        log_os << "raw_score=" << raw_score << "\n";
//        log_os << "rescale=" << pFPrescale << "\n";
//        log_os << "experimental=" << qscore << "\n";
#endif

    return qscore;
}
void c_model::apply_qscore_filters(site_info& si, const int qscore_cut, const CALIBRATION_MODEL::var_case my_case)   //, featuremap& most_predictive) {
{
//    most_predictive.size();
#ifdef DEBUG_MODEL
    log_os << "Qscore "<< si.Qscore << std::endl;
#endif

    // do extreme case handeling better
    if (si.Qscore<1 ||si.Qscore>60)
    {
        featuremap cutoffs = {{"GQX", 30}, {"DP", 1}, {"DPFratio", 0.4}, {"HighSNVSB", 10}};
        this->do_rule_model(cutoffs,si);
        if (si.smod.filters.count()>0)
        {
            si.Qscore = 1;
            si.smod.filters.reset();
        }
        else
        {
            si.Qscore = 35;
        }
    }

    const double dpfExtreme(0.85);
    const unsigned total_calls(si.n_used_calls+si.n_unused_calls);
    if (total_calls>0)
    {
        const double filt(static_cast<double>(si.n_unused_calls)/static_cast<double>(total_calls));
        if (filt>dpfExtreme) si.Qscore=3;
    }

    if (si.Qscore < qscore_cut)
    {
//        log_os << CALIBRATION_MODEL::get_label(my_case) << "\n";
        si.smod.set_filter(CALIBRATION_MODEL::get_Qscore_filter(my_case)); // more sophisticated filter setting here
    }
}

void c_model::apply_qscore_filters(indel_info& ii, const int qscore_cut, const CALIBRATION_MODEL::var_case my_case)   //, featuremap& most_predictive) {
{
    // do extreme case handeling better
<<<<<<< HEAD
    if (ii.Qscore<1 ||ii.Qscore>60){
=======
    if (ii.Qscore<1 ||ii.Qscore>40)
    {
>>>>>>> e0fb19e2
        featuremap cutoffs = {{"GQX", 30}, {"DP", 1}};
        this->do_rule_model(cutoffs,ii);
        if (ii.imod.filters.count()>0)
        {
            ii.Qscore = 1;
            ii.imod.filters.reset();
        }
<<<<<<< HEAD
        else{
            ii.Qscore = 12;
=======
        else
        {
            ii.Qscore = 15;
>>>>>>> e0fb19e2
        }
    }

    if (ii.Qscore < qscore_cut)
    {
//        log_os << CALIBRATION_MODEL::get_label(my_case) << "\n";
        ii.imod.set_filter(CALIBRATION_MODEL::get_Qscore_filter(my_case));
    }
}

// joint logistic regression for both SNPs and INDELs
int c_model::logistic_score(const CALIBRATION_MODEL::var_case var_case, featuremap features)
{

    std::string var_case_label(CALIBRATION_MODEL::get_label(var_case));
    // normalize
    featuremap norm_features = this->normalize(features,this->pars[var_case_label]["CenterVal"],this->pars[var_case_label]["ScaleVal"]);

    //calculates log-odds ratio
    double raw_score = this->log_odds(norm_features,this->pars[var_case_label]["Coefs"]);

    // adjust by prior and calculate q-score
    int Qscore = prior_adjustment(raw_score,this->pars[var_case_label]["Priors"]["fp.prior"]);
    return Qscore;
}

int c_model::get_var_threshold(CALIBRATION_MODEL::var_case& my_case){
    return this->pars[CALIBRATION_MODEL::get_label(my_case)]["PassThreshold"]["Q"];
}

bool c_model::is_logitic_model(){
    return this->model_type=="LOGISTIC";
}

//score snp case
void c_model::score_instance(featuremap features, site_info& si)
{

    if (this->model_type=="LOGISTIC")   //case we are using a logistic regression mode
    {
        CALIBRATION_MODEL::var_case var_case(CALIBRATION_MODEL::HomSNP);
        if (si.is_het())
            var_case = CALIBRATION_MODEL::HetSNP;

#ifdef DEBUG_MODEL
        //log_os << "Im doing a logistic model varcase: " << var_case <<  "\n";
#endif
        si.Qscore = logistic_score(var_case, features);
        this->apply_qscore_filters(si,static_cast<int>(this->pars[CALIBRATION_MODEL::get_label(var_case)]["PassThreshold"]["Q"]), var_case); // set filters according to q-scores
    }
//    else if(this->model_type=="RFtree"){ // place-holder, put random forest here
//        si.Qscore = rf_score(var_case, features);
//    }
    else if (this->model_type=="RULE")   //case we are using a rule based model
    {
        this->do_rule_model(this->pars["snp"]["cutoff"],si);
    }
}

// score indel case
void c_model::score_instance(featuremap features, indel_info& ii)
{
    if (this->model_type=="LOGISTIC")   //case we are using a logistic regression mode
    {
        //TODO put into enum context
        CALIBRATION_MODEL::var_case var_case(CALIBRATION_MODEL::HetDel);
        if (!ii.is_het())
            var_case = CALIBRATION_MODEL::HomDel;
        if (ii.iri.it==INDEL::INSERT)
        {
            if (ii.is_het())
                var_case = CALIBRATION_MODEL::HetIns;
            else
                var_case = CALIBRATION_MODEL::HomIns;
        }
        ii.Qscore = logistic_score(var_case, features);
        this->apply_qscore_filters(ii,static_cast<int>(this->pars[CALIBRATION_MODEL::get_label(var_case)]["PassThreshold"]["Q"]),var_case);
    }
//    else if(this->model_type=="RFtree"){
//        si.Qscore = rf_score(var_case, features);
//    }
    else if (this->model_type=="RULE")   //case we are using a rule based model
    {
        this->do_rule_model(this->pars["indel"]["cutoff"],ii);
    }
}<|MERGE_RESOLUTION|>--- conflicted
+++ resolved
@@ -215,12 +215,8 @@
 void c_model::apply_qscore_filters(indel_info& ii, const int qscore_cut, const CALIBRATION_MODEL::var_case my_case)   //, featuremap& most_predictive) {
 {
     // do extreme case handeling better
-<<<<<<< HEAD
-    if (ii.Qscore<1 ||ii.Qscore>60){
-=======
     if (ii.Qscore<1 ||ii.Qscore>40)
     {
->>>>>>> e0fb19e2
         featuremap cutoffs = {{"GQX", 30}, {"DP", 1}};
         this->do_rule_model(cutoffs,ii);
         if (ii.imod.filters.count()>0)
@@ -228,14 +224,9 @@
             ii.Qscore = 1;
             ii.imod.filters.reset();
         }
-<<<<<<< HEAD
-        else{
-            ii.Qscore = 12;
-=======
         else
         {
             ii.Qscore = 15;
->>>>>>> e0fb19e2
         }
     }
 
