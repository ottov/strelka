// -*- mode: c++; indent-tabs-mode: nil; -*-
//
// Strelka - Small Variant Caller
// Copyright (c) 2009-2016 Illumina, Inc.
//
// This program is free software: you can redistribute it and/or modify
// it under the terms of the GNU General Public License as published by
// the Free Software Foundation, either version 3 of the License, or
// at your option) any later version.
//
// This program is distributed in the hope that it will be useful,
// but WITHOUT ANY WARRANTY; without even the implied warranty of
// MERCHANTABILITY or FITNESS FOR A PARTICULAR PURPOSE.  See the
// GNU General Public License for more details.
//
// You should have received a copy of the GNU General Public License
// along with this program.  If not, see <http://www.gnu.org/licenses/>.
//
//

/// \author Chris Saunders
///

#include "denovo_indel_call_vcf.hh"
#include "pedicure_vcf_locus_info.hh"
#include "blt_util/blt_exception.hh"
#include "blt_util/io_util.hh"

#include <iomanip>
#include <iostream>



static
void
write_vcf_sample_info(
    const starling_indel_sample_report_info& isri1,
    const starling_indel_sample_report_info& /*isri2*/,
    const denovo_indel_call& dinc,
    const int& id,
    std::ostream& os)
{

//	GT:GQ:GQX:DP:DP2:AD:PL
	int total = isri1.n_q30_ref_reads + isri1.n_q30_indel_reads;

    static const char sep(':');
    if (dinc.gtstring.size()>0 && total>0)
    {
        os << dinc.gtstring.at(id)
           << sep
           << dinc.gq.at(id)
           << sep
           << dinc.gqx.at(id)
           << sep;
    }
    else
    {
        os << "./." << sep << "." << sep << "." << sep;
    }

    os << isri1.depth
       << sep
//	   n_q30_alt_reads + n_q30_indel_reads + n_q30_ref_reads;
	   << isri1.n_q30_ref_reads << ','
	   << isri1.n_q30_indel_reads;// + isri1.n_q30_alt_reads;
//       << isri1.n_q30_ref_reads+isri2.n_q30_ref_reads << ','
//        << isri1.n_q30_alt_reads+isri2.n_q30_alt_reads
//       << sep
//       << isri1.n_q30_indel_reads << ','
//       << isri2.n_q30_indel_reads
//       << sep
//       << isri1.n_other_reads << ','
//       << isri2.n_other_reads;
}


#if 0
static
double
safeFrac(const int num, const int denom)
{
    return ( (denom > 0) ? (num/static_cast<double>(denom)) : 0.);
}
#endif



void
denovo_indel_call_vcf(
    const pedicure_options& opt,
    const pedicure_deriv_options& dopt,
    const SampleInfoManager& sinfo,
    const denovo_indel_call& dinc,
    const starling_indel_report_info& iri,
    const std::vector<isriTiers_t>& isri,
    std::ostream& os)
{
    const denovo_indel_call::result_set& rs(dinc.rs);

    pedicure_shared_modifiers smod;
    {
        // compute all site filters:
        if (dopt.dfilter.is_max_depth())
        {
            using namespace PEDICURE_SAMPLETYPE;
            const unsigned probandIndex(sinfo.getTypeIndexList(PROBAND)[0]);

            const unsigned& depth(isri[probandIndex][PEDICURE_TIERS::TIER1].depth);
            if (depth > dopt.dfilter.max_depth)
            {
                smod.set_filter(PEDICURE_VCF_FILTERS::HighDepth);
            }
        }

//        if (rs.is_overlap)
//        {
//            smod.set_filter(PEDICURE_VCF_FILTERS::OverlapConflict);
//        }

        for (unsigned sampleIndex(0); sampleIndex<sinfo.size(); sampleIndex++){
            if (dinc.gqx[sampleIndex] < opt.dfilter.sindelQuality_LowerBound)
            {
            	smod.set_filter(PEDICURE_VCF_FILTERS::LowGQX);
            	break;
            }
        }


        if (rs.dindel_qphred < opt.dfilter.dindel_qual_lowerbound)
        {
//            smod.set_filter(PEDICURE_VCF_FILTERS::QDI);
        }

<<<<<<< HEAD
//        if (iri.ref_repeat_count > opt.dfilter.indelMaxRefRepeat)
//        {
//            smod.set_filter(PEDICURE_VCF_FILTERS::Repeat);
//        }
=======
        if (iri.ref_repeat_count > opt.dfilter.indelMaxRefRepeat)
        {
            smod.set_filter(PEDICURE_VCF_FILTERS::Repeat);
        }
>>>>>>> 3ee2dfd8
//
        if (iri.ihpol > opt.dfilter.indelMaxIntHpolLength)
        {
            smod.set_filter(PEDICURE_VCF_FILTERS::iHpol);
        }


//        {
//            const int normalFilt(wasNormal.ss_filt_win.avg());
//            const int normalUsed(wasNormal.ss_used_win.avg());
//            const float normalWinFrac(safeFrac(normalFilt,(normalFilt+normalUsed)));
//
//            const int tumorFilt(wasTumor.ss_filt_win.avg());
//            const int tumorUsed(wasTumor.ss_used_win.avg());
//            const float tumorWinFrac(safeFrac(tumorFilt,(tumorFilt+tumorUsed)));
//
//            if ((normalWinFrac >= opt.sfilter.indelMaxWindowFilteredBasecallFrac) ||
//                (tumorWinFrac >= opt.sfilter.indelMaxWindowFilteredBasecallFrac))
//            {
//                smod.set_filter(STRELKA_VCF_FILTERS::IndelBCNoise);
//            }
//        }

//        if ((rs.ntype != NTYPE::REF) || (rs.sindel_from_ntype_qphred < opt.sfilter.sindelQuality_LowerBound))
//        {
//            smod.set_filter(STRELKA_VCF_FILTERS::QSI_ref);
//        }

    }


    static const char sep('\t');

    // REF/ALT
    os << sep << iri.vcf_ref_seq
       << sep << iri.vcf_indel_seq;

    //QUAL:
    os << sep << ".";

    //FILTER:
    os << sep;
    smod.write_filters(os);

    //INFO
    unsigned totalDepth(0);
    for (const auto& sampleIsri : isri)
    {
        totalDepth += sampleIsri[PEDICURE_TIERS::TIER1].depth;
    }

    os << sep
       << "DP="<< totalDepth
       << ";DQ=" << rs.dindel_qphred
//       << ";TQDI=" << (dinc.dindel_tier+1)
       ;

    if (iri.is_repeat_unit())
    {
        os << ";RU=" << iri.repeat_unit
           << ";RC=" << iri.ref_repeat_count
           << ";IC=" << iri.indel_repeat_count;
    }
    os << ";IHP=" << iri.ihpol;
//    if ((iri.it == INDEL::BP_LEFT) ||
//        (iri.it == INDEL::BP_RIGHT))
//    {
//        os << ";SVTYPE=BND";
//    }
    if (rs.is_overlap)
    {
//        os << ";OVERLAP";
    }

    //FORMAT
    os << sep << "GT:GQ:GQX:DPI:AD";

    // write sample info:
    int id = 0;
    for (const auto& sampleIsri : isri)
    {
        os << sep;
        write_vcf_sample_info(sampleIsri[PEDICURE_TIERS::TIER1],sampleIsri[PEDICURE_TIERS::TIER2],dinc, id, os);
        id++;
    }
}<|MERGE_RESOLUTION|>--- conflicted
+++ resolved
@@ -132,18 +132,11 @@
 //            smod.set_filter(PEDICURE_VCF_FILTERS::QDI);
         }
 
-<<<<<<< HEAD
-//        if (iri.ref_repeat_count > opt.dfilter.indelMaxRefRepeat)
-//        {
-//            smod.set_filter(PEDICURE_VCF_FILTERS::Repeat);
-//        }
-=======
         if (iri.ref_repeat_count > opt.dfilter.indelMaxRefRepeat)
         {
             smod.set_filter(PEDICURE_VCF_FILTERS::Repeat);
         }
->>>>>>> 3ee2dfd8
-//
+
         if (iri.ihpol > opt.dfilter.indelMaxIntHpolLength)
         {
             smod.set_filter(PEDICURE_VCF_FILTERS::iHpol);
