--- conflicted
+++ resolved
@@ -151,8 +151,8 @@
             fos << "##INFO=<ID=DP,Number=1,Type=Integer,Description=\"Combined depth across samples\">\n";
             fos << "##INFO=<ID=MQ,Number=1,Type=Float,Description=\"RMS Mapping Quality\">\n";
             fos << "##INFO=<ID=MQ0,Number=1,Type=Integer,Description=\"Number of MAPQ == 0 reads covering this record\">\n";
-            fos << "##INFO=<ID=ALTPOS,Number=1,Type=Integer,Description=\"Tumor alternate allele read position median\">\n";
-            fos << "##INFO=<ID=ALTMAP,Number=1,Type=Integer,Description=\"Tumor alternate allele read position MAP\">\n";
+//            fos << "##INFO=<ID=ALTPOS,Number=1,Type=Integer,Description=\"Tumor alternate allele read position median\">\n";
+//            fos << "##INFO=<ID=ALTMAP,Number=1,Type=Integer,Description=\"Tumor alternate allele read position MAP\">\n";
             fos << "##INFO=<ID=ReadPosRankSum,Number=1,Type=Float,Description=\"Z-score from Wilcoxon rank sum test of Alt Vs. Ref read-position in the tumor\">\n";
             fos << "##INFO=<ID=SNVSB,Number=1,Type=Float,Description=\"Somatic SNV site strand bias\">\n";
             fos << "##INFO=<ID=PNOISE,Number=1,Type=Float,Description=\"Fraction of panel containing non-reference noise at this site\">\n";
@@ -226,12 +226,8 @@
                     }
                     fos << featureLabel;
                 }
-<<<<<<< HEAD
-
-                for (unsigned featureIndex = 0; featureIndex < SOMATIC_SNV_SCORING_DEVELOPMENT_FEATURES::SIZE; ++featureIndex)
-=======
+
                 for (int featureIndex = 0; featureIndex < SOMATIC_SNV_SCORING_DEVELOPMENT_FEATURES::SIZE; ++featureIndex)
->>>>>>> a9ee7ce7
                 {
                     fos << ',';
                     const std::string featureLabel(SOMATIC_SNV_SCORING_DEVELOPMENT_FEATURES::get_feature_label(featureIndex));
