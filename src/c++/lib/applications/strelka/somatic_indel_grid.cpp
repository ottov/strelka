// -*- mode: c++; indent-tabs-mode: nil; -*-
//
// Starka
// Copyright (c) 2009-2014 Illumina, Inc.
//
// This software is provided under the terms and conditions of the
// Illumina Open Source Software License 1.
//
// You should have received a copy of the Illumina Open Source
// Software License 1 along with this program. If not, see
// <https://github.com/sequencing/licenses/>
//

/// \author Chris Saunders
///

#include "somatic_call_shared.hh"
#include "somatic_indel_grid.hh"

#include "blt_util/math_util.hh"
#include "blt_util/prob_util.hh"
#include "starling_common/indel_util.hh"

#include <cassert>
#include <cmath>
#include <cstdlib>

#include <iostream>
#include <iomanip>
#include <utility>
#include <vector>


#ifdef DEBUG_INDEL_CALL
#include "blt_util/log.hh"
#endif



namespace DDIINDEL_GRID
{

is_nonsom_maker_t::
is_nonsom_maker_t()
    : val(SIZE,false)
{
    for (unsigned gt(0); gt<STAR_DIINDEL_GRID::SIZE; ++gt)
    {
        val[get_state(gt,gt)] = true;
    }
}

const is_nonsom_maker_t is_nonsom;
}



std::ostream&
operator<<(std::ostream& os,
           const DDIINDEL_GRID::index_t dgt)
{

    unsigned normal_gt;
    unsigned tumor_gt;
    DDIINDEL_GRID::get_sdiindel_grid_states(dgt,normal_gt,tumor_gt);

    os << STAR_DIINDEL::label(STAR_DIINDEL_GRID::get_star_diindel_state(normal_gt))
       << "->"
       << STAR_DIINDEL::label(STAR_DIINDEL_GRID::get_star_diindel_state(tumor_gt));

    return os;
}



// For:
//
// homozygous state: S
// frequency grid: G
// number of allele axes: a = 1
// somatic grid size: |G|-a
//
// ln_som_match    = log( 1-P(S) )
// ln_som_mismatch = log( P(S)/(|G|-a) )
//
// :
// indel noise rate: n
// diploid set: D
// non-diploid noise points: N={G\D}
//
// lnp_norm[0..2]   = log( norm[0..2]*(1-n) )
// lnp_norm[3..|G|] = log( n/|N| )
//
//
somatic_indel_caller_grid::
somatic_indel_caller_grid(const strelka_options& opt,
                          const indel_digt_caller& in_caller)
{
    static const double error_mod( -std::log(static_cast<double>(STAR_DIINDEL_GRID::HET_RES*2)) );

    _ln_som_match=(log1p_switch(-opt.somatic_indel_rate));
    _ln_som_mismatch=(std::log(opt.somatic_indel_rate/(static_cast<double>(STAR_DIINDEL_GRID::SIZE-1))));

    std::fill(_lnprior.normal.begin(),_lnprior.normal.end(),0);
    std::fill(_lnprior.normal_poly.begin(),_lnprior.normal_poly.end(),0);

    std::fill(_bare_lnprior.normal.begin(),_bare_lnprior.normal.end(),0);
    std::fill(_bare_lnprior.normal_poly.begin(),_bare_lnprior.normal_poly.end(),0);

    const double ln_sie_rate( std::log(opt.shared_indel_error_rate) );
    const double ln_csie_rate( log1p_switch(-opt.shared_indel_error_rate) );

    const double* normal_lnprior_genomic(in_caller.lnprior_genomic());
    // const double* normal_lnprior_polymorphic(in_caller.lnprior_polymorphic());
    for (unsigned ngt(0); ngt<STAR_DIINDEL::SIZE; ++ngt)
    {
        _lnprior.normal[ngt] = (normal_lnprior_genomic[ngt]+ln_csie_rate);
        _bare_lnprior.normal[ngt] = normal_lnprior_genomic[ngt];
        // _lnprior.normal_poly[ngt] = (normal_lnprior_polymorphic[ngt]+ln_csie_rate);
        //         _lnprior_normal_nonoise[ngt] = normal_lnprior[ngt];
    }

    for (unsigned ngt(STAR_DIINDEL::SIZE); ngt<STAR_DIINDEL_GRID::SIZE; ++ngt)
    {
        _lnprior.normal[ngt] = ln_sie_rate+error_mod;
        _bare_lnprior.normal[ngt] = error_mod;
        // _lnprior.normal_poly[ngt] = ln_sie_rate+error_mod;
    }

#ifdef SOMATIC_DEBUG
    check_ln_distro(_lnprior_normal,
                    _lnprior_normal+STAR_DIINDEL_GRID::SIZE,
                    "somatic indel normal prior");
#endif
}

void
somatic_indel_caller_grid::
set_normal_prior(std::vector<blt_float_t> & normal_prior,
<<<<<<< HEAD
                 const double ref_error_prob,
                 const strelka_options& opt) const
{
    const double ln_sie_rate(opt.shared_indel_error_factor * std::log(ref_error_prob));
=======
                 const double ref_error_prob) const
{
    const double ln_sie_rate(1.1 * std::log(ref_error_prob));

>>>>>>> f5a50819
    const double ln_csie_rate(log1p_switch(-ln_sie_rate));

    for(unsigned ngt(0); ngt<STAR_DIINDEL::SIZE; ++ngt)
    {
        normal_prior[ngt] = _bare_lnprior.normal[ngt] + ln_csie_rate;
    }
    for(unsigned ngt(STAR_DIINDEL::SIZE); ngt<STAR_DIINDEL_GRID::SIZE; ++ngt)
    {
        normal_prior[ngt] = _bare_lnprior.normal[ngt] + ln_sie_rate;
    }
}


typedef somatic_indel_call::result_set result_set;



static
void
get_indel_het_grid_lhood(const starling_options& opt,
                         const starling_deriv_options& dopt,
                         const starling_sample_options& sample_opt,
                         const double indel_error_lnp,
                         const double indel_real_lnp,
                         const double ref_error_lnp,
                         const double ref_real_lnp,
                         const indel_key& ik,
                         const indel_data& id,
                         const bool is_include_tier2,
                         const bool is_use_alt_indel,
                         double* const lhood)
{
    static const unsigned lsize(STAR_DIINDEL_GRID::HET_RES*2);
    for (unsigned gt(0); gt<(lsize); ++gt) lhood[gt] = 0.;

    static const double ratio_increment(0.5/static_cast<double>(STAR_DIINDEL_GRID::HET_RES+1));
    for (unsigned i(0); i<STAR_DIINDEL_GRID::HET_RES; ++i)
    {
        const double het_ratio((i+1)*ratio_increment);
        indel_digt_caller::get_high_low_het_ratio_lhood(opt,dopt,
                                                        sample_opt,
                                                        indel_error_lnp,indel_real_lnp,
                                                        ref_error_lnp,ref_real_lnp,
                                                        ik,id,het_ratio,
                                                        is_include_tier2,is_use_alt_indel,
                                                        lhood[i],
                                                        lhood[lsize-(i+1)]);
    }
}



static
void
calculate_result_set(const strelka_options& /*opt*/,
                     const std::vector<blt_float_t>& normal_lnprior,
                     const std::vector<blt_float_t>& /*normal_lnprior_poly*/,
                     const double lnmatch,
                     const double lnmismatch,
                     const double* normal_lhood,
                     const double* tumor_lhood,
                     result_set& rs)
{

#ifdef SOMATIC_DEBUG
    std::vector<double> check_prior(DDIINDEL_GRID::SIZE);

    for (unsigned ngt(0); ngt<STAR_DIINDEL_GRID::SIZE; ++ngt)
    {
        const double base_prior(normal_lnprior[ngt]);
        for (unsigned tgt(0); tgt<STAR_DIINDEL_GRID::SIZE; ++tgt)
        {
            const unsigned dgt(DDIINDEL_GRID::get_state(ngt,tgt));
            check_prior[dgt] =
                base_prior+
                ((tgt==ngt) ? lnmatch : lnmismatch);
        }
    }

    check_ln_distro(check_prior.begin(),
                    check_prior.end(),
                    "somatic indel full prior");
#endif

    // get unnormalized posterior:
    std::vector<double> pprob(DDIINDEL_GRID::SIZE);

    for (unsigned ngt(0); ngt<STAR_DIINDEL_GRID::SIZE; ++ngt)
    {
        const double base_prior(normal_lnprior[ngt]);
        for (unsigned tgt(0); tgt<STAR_DIINDEL_GRID::SIZE; ++tgt)
        {
            const unsigned dgt(DDIINDEL_GRID::get_state(ngt,tgt));
            pprob[dgt] =
                normal_lhood[ngt]+
                tumor_lhood[tgt]+
                base_prior+
                ((tgt==ngt) ? lnmatch : lnmismatch);
        }
    }

    //opt_normalize_ln_distro(pprob.begin(),pprob.end(),DDIINDEL_GRID::is_nonsom.val.begin(),rs.max_gt);
    normalize_ln_distro(pprob.begin(),pprob.end(),rs.max_gt);

#ifdef DEBUG_INDEL_CALL
    log_os << "INDEL_CALL pprob(noindel),pprob(hom),pprob(het): " << pprob[STAR_DIINDEL::NOINDEL] << " " << pprob[STAR_DIINDEL::HOM] << " " << pprob[STAR_DIINDEL::HET] << "\n";
#endif
    double nonsomatic_sum(0);
    for (unsigned gt(0); gt<STAR_DIINDEL_GRID::SIZE; ++gt)
    {
        nonsomatic_sum += pprob[DDIINDEL_GRID::get_state(gt,gt)];
    }
    rs.sindel_qphred=error_prob_to_qphred(nonsomatic_sum);

    if (0 == rs.sindel_qphred) return;

    // reset max_gt to the most likely state excluding normal noise states:
    //
    rs.max_gt=0;
    for (unsigned sgt(0); sgt<STAR_DIINDEL::SIZE; ++sgt)
    {
        for (unsigned tgt(0); tgt<STAR_DIINDEL_GRID::SIZE; ++tgt)
        {
            const unsigned dstate(DDIINDEL_GRID::get_state(sgt,tgt));
            if (pprob[dstate] > pprob[rs.max_gt]) rs.max_gt=dstate;
        }
    }

#ifndef USE_POLYNORMAL_SINDEL
    // now compute the probability that the event is notsomatic or notfrom each of
    // the three reference states:
    //
    double min_not_somfrom_sum(0);
    for (unsigned sgt(0); sgt<STAR_DIINDEL::SIZE; ++sgt)
    {
        double not_somfrom_sum(nonsomatic_sum);
        for (unsigned ngt(0); ngt<STAR_DIINDEL_GRID::SIZE; ++ngt)
        {
            // skip this case because we want events where the normal
            // state is NOT sgt:
            if (sgt==ngt) continue;
            for (unsigned tgt(0); tgt<STAR_DIINDEL_GRID::SIZE; ++tgt)
            {
                // skip this case because we've already summed
                // nonsomatic prob:
                if (tgt==ngt) continue;
                not_somfrom_sum += pprob[DDIINDEL_GRID::get_state(ngt,tgt)];
            }
        }
        if ((sgt==0) || (not_somfrom_sum<min_not_somfrom_sum))
        {
            min_not_somfrom_sum=not_somfrom_sum;
            rs.sindel_from_ntype_qphred=error_prob_to_qphred(not_somfrom_sum);
            rs.ntype=sgt;
        }
    }

    // double not_somfromanyhom_sum(nonsomatic_sum);
    // for(unsigned ngt(0);ngt<STAR_DIINDEL::SIZE;++ngt){
    //     if(STAR_DIINDEL::HET != ngt) continue;
    //     for(unsigned tgt(0);tgt<STAR_DIINDEL::SIZE;++tgt){
    //         if(tgt==ngt) continue;
    //         not_somfromanyhom_sum += pprob[DDIINDEL::get_state(ngt,tgt)];
    //     }
    // }
    // rs.sindel_from_anyhom_qphred=error_prob_to_qphred(not_somfromanyhom_sum);

    //    rs.max_gt_qphred=error_prob_to_qphred(prob_comp(pprob.begin(),pprob.end(),rs.max_gt));

#else

    // Calculate normal distribution alone so that we can classify this call:
    //
    // Polymorphic prior is used because in this situation we want to
    // be conservative about the reference classification --
    // ie. conditioned on only looking at putative somatic sites, we
    // require evidence to show that the normal is in fact reference
    // and not simply an unsampled copy of the somatic variation.
    //
    std::vector<double> normal_pprob(STAR_DIINDEL_GRID::SIZE);
    for (unsigned ngt(0); ngt<STAR_DIINDEL_GRID::SIZE; ++ngt)
    {
        normal_pprob[ngt] = normal_lhood[ngt]+normal_lnprior_poly[ngt];
    }

    unsigned max_norm_gt(0);
    normalize_ln_distro(normal_pprob.begin(),normal_pprob.end(),max_norm_gt);

    // find the probability of comp(max_norm_gt):
    const double ngt_prob(prob_comp(normal_pprob.begin(),normal_pprob.end(),max_norm_gt));

    // (1-(1-a)(1-b)) -> a+b-(ab)
    double not_somfrom_sum(nonsomatic_sum+ngt_prob-(nonsomatic_sum*ngt_prob));

    rs.sindel_from_ntype_qphred=error_prob_to_qphred(not_somfrom_sum);
    rs.ntype=max_norm_gt;
#endif
}


#ifdef SOMATIC_DEBUG
static
void
debug_dump_indel_lhood(const double* lhood,
                       std::ostream& os)
{

    double pprob[STAR_DIINDEL_GRID::SIZE];
    for (unsigned gt(0); gt<STAR_DIINDEL_GRID::SIZE; ++gt)
    {
        pprob[gt] = lhood[gt];
    }

    unsigned max_gt(0);
    normalize_ln_distro(pprob,pprob+STAR_DIINDEL_GRID::SIZE,max_gt);

    os << std::setprecision(3) << std::fixed;
    for (unsigned gt(0); gt<STAR_DIINDEL_GRID::SIZE; ++gt)
    {
        os << static_cast<STAR_DIINDEL::index_t>(STAR_DIINDEL_GRID::get_star_diindel_state(gt)) << ": " << -std::log(pprob[gt]) << " ";
        os << "\n";
    }
    os.unsetf(std::ios::fixed);
}
#endif



static
bool
is_multi_indel_allele(const starling_deriv_options& dopt,
                      const indel_data& normal_id,
                      const indel_data& tumor_id,
                      const bool is_include_tier2,
                      bool& is_overlap)
{
    static const bool is_use_alt_indel(true);
    static const double min_explained_count_fraction(.9);

    enum iallele_t
    {
        INDEL = -2,
        REF = -1
    };

    // get total pprob:
    read_path_scores total_pprob;
    get_sum_path_pprob(dopt,normal_id,is_include_tier2,is_use_alt_indel,total_pprob,true);
    get_sum_path_pprob(dopt,tumor_id,is_include_tier2,is_use_alt_indel,total_pprob,false);

    // next determine the top two indel alleles:
    std::vector<std::pair<double,int> > scores;
    scores.push_back(std::make_pair(-total_pprob.indel,static_cast<int>(INDEL)));
    scores.push_back(std::make_pair(-total_pprob.ref,static_cast<int>(REF)));
    const read_path_scores::alt_indel_t& ai(total_pprob.alt_indel);
    const int ais(ai.size());
    for (int i(0); i<ais; ++i)
    {
        scores.push_back(std::make_pair(-ai[i].second,i));
    }

    sort(scores.begin(),scores.end());

#if 0
    std::cerr << "BUG: normal_id: " << normal_id;
    std::cerr << "BUG: tumor_id: " << tumor_id;
    std::cerr << "BUG: total_pprob: " << total_pprob << "\n";
    std::cerr << "BUG: max1_id,max2_id " << scores[0].second << " " << scores[1].second << "\n";
#endif

    // If the top two alleles are both alternate indels, check that
    // they interfere with each other.  If not, we are forced to make
    // the conservative assumption that they occur as part of the same
    // haplotype:
    //
    assert(scores.size() >= 2);
    while (scores[0].second>=0 && scores[1].second>=0)
    {
        if (is_indel_conflict(ai[scores[0].second].first,ai[scores[1].second].first))
        {
            break;
        }
        scores.erase(scores.begin()+1);
        assert(scores.size() >= 2);
    }

    if ((scores[0].second!=INDEL) && (scores[1].second!=INDEL)) return true;
    if (scores.size() >= 3)
    {
        const double top_prob(scores[0].first+scores[1].first);
        const double top_frac(top_prob/(top_prob+scores[2].first));
        if (top_frac<min_explained_count_fraction) return true;
    }


    // the rejection criteria is resolved at this point, but one more
    // flag is set below as an interesting utility for users to
    // quickly find/filter the 'legitimate' overlapping indels:
    //
    is_overlap=((scores[0].second!=REF) && (scores[1].second!=REF));

    return false;
}



///
///
void
somatic_indel_caller_grid::
get_somatic_indel(const strelka_options& opt,
                  const strelka_deriv_options& dopt,
                  const starling_sample_options& normal_opt,
                  const starling_sample_options& tumor_opt,
                  const double indel_error_prob,
                  const double ref_error_prob,
                  const indel_key& ik,
                  const indel_data& normal_id,
                  const indel_data& tumor_id,
                  const bool is_use_alt_indel,
                  somatic_indel_call& sindel) const
{
    // for now, lhood calculation of tumor and normal are independent:

    // get likelihood of each genotype
    static const bool is_normal_het_bias(false);
    static const bool is_tumor_het_bias(false);
    static const double normal_het_bias(0.0);
    static const double tumor_het_bias(0.0);
    double normal_lhood[STAR_DIINDEL_GRID::SIZE];
    double tumor_lhood[STAR_DIINDEL_GRID::SIZE];
    std::vector<blt_float_t> normal_prior(STAR_DIINDEL_GRID::SIZE,0);

    sindel.is_forced_output=(normal_id.is_forced_output || tumor_id.is_forced_output);

    const double indel_error_lnp(std::log(indel_error_prob));
    const double indel_real_lnp(std::log(1.-indel_error_prob));
    const double ref_error_lnp(std::log(ref_error_prob));
    const double ref_real_lnp(std::log(1.-ref_error_prob));

    static const unsigned n_tier(2);
    std::array<result_set,n_tier> tier_rs;
    for (unsigned i(0); i<n_tier; ++i)
    {
        const bool is_include_tier2(i==1);
        if (is_include_tier2)
        {
            if (! opt.is_tier2()) continue;
            if (tier_rs[0].sindel_qphred==0)
            {
                if (! sindel.is_forced_output)   // if forced output then there's still a point to computing tier2
                {
                    tier_rs[1].sindel_qphred=0;
                    continue;
                }
            }
        }

        static const bool is_somatic_multi_indel_filter(true);
#if 0
        std::cerr << "BUG: testing tier/ik: " << i << " " << ik;
#endif
        if (is_somatic_multi_indel_filter)
        {
            const bool ismulti(is_multi_indel_allele(dopt,normal_id,tumor_id,is_include_tier2,tier_rs[i].is_overlap));
            if (ismulti)
            {
                tier_rs[i].sindel_qphred=0;
#if 0
                std::cerr << "BUG: rejected\n";
#endif
                continue;
            }
        }

        indel_digt_caller::get_indel_digt_lhood(opt,dopt,normal_opt,
                                                indel_error_prob,ref_error_prob,ik,normal_id,
                                                is_normal_het_bias,normal_het_bias,
                                                is_include_tier2,is_use_alt_indel,
                                                normal_lhood);
        indel_digt_caller::get_indel_digt_lhood(opt,dopt,tumor_opt,
                                                indel_error_prob,ref_error_prob,ik,tumor_id,
                                                is_tumor_het_bias,tumor_het_bias,
                                                is_include_tier2,is_use_alt_indel,
                                                tumor_lhood);

        get_indel_het_grid_lhood(opt,dopt,normal_opt,
                                 indel_error_lnp,indel_real_lnp,
                                 ref_error_lnp,ref_real_lnp,
                                 ik,normal_id,
                                 is_include_tier2,is_use_alt_indel,
                                 normal_lhood+STAR_DIINDEL::SIZE);
        get_indel_het_grid_lhood(opt,dopt,tumor_opt,
                                 indel_error_lnp,indel_real_lnp,
                                 ref_error_lnp,ref_real_lnp,
                                 ik,tumor_id,
                                 is_include_tier2,is_use_alt_indel,
                                 tumor_lhood+STAR_DIINDEL::SIZE);
        
        set_normal_prior(normal_prior,ref_error_prob);

        calculate_result_set(opt,
                             normal_prior,
                             lnprior_polymorphic(),
                             _ln_som_match,_ln_som_mismatch,
                             normal_lhood,tumor_lhood,tier_rs[i]);
    }

    if (! sindel.is_forced_output)
    {
        if (tier_rs[0].sindel_qphred==0 ||
            tier_rs[1].sindel_qphred==0) return;
    }

    sindel.sindel_tier=0;
    if (opt.is_tier2())
    {
        if (tier_rs[0].sindel_qphred > tier_rs[1].sindel_qphred)
        {
            sindel.sindel_tier=1;
        }
    }

    sindel.sindel_from_ntype_tier=0;
    if (opt.is_tier2())
    {
        if (tier_rs[0].sindel_from_ntype_qphred > tier_rs[1].sindel_from_ntype_qphred)
        {
            sindel.sindel_from_ntype_tier=1;
        }
    }

    sindel.rs=tier_rs[sindel.sindel_from_ntype_tier];

    if (tier_rs[0].ntype != tier_rs[1].ntype)
    {
        // catch NTYPE conflict states:
        sindel.rs.ntype = NTYPE::CONFLICT;
        sindel.rs.sindel_from_ntype_qphred = 0;

    }
    else
    {
        // classify NTYPE:
        //

        // convert diploid genotype into more limited ntype set:
        //
        if       (sindel.rs.ntype==STAR_DIINDEL::NOINDEL)
        {
            sindel.rs.ntype=NTYPE::REF;
        }
        else if (sindel.rs.ntype==STAR_DIINDEL::HOM)
        {
            sindel.rs.ntype=NTYPE::HOM;
        }
        else
        {
            sindel.rs.ntype=NTYPE::HET;
#if 0
        }
        else if (sindel.rs.ntype==STAR_DIINDEL::HET)
        {
            sindel.rs.ntype=NTYPE::HET;
        }
        else
        {
            assert(0);
#endif
        }
    }

    sindel.rs.sindel_qphred = tier_rs[sindel.sindel_tier].sindel_qphred;
}<|MERGE_RESOLUTION|>--- conflicted
+++ resolved
@@ -137,17 +137,10 @@
 void
 somatic_indel_caller_grid::
 set_normal_prior(std::vector<blt_float_t> & normal_prior,
-<<<<<<< HEAD
                  const double ref_error_prob,
                  const strelka_options& opt) const
 {
     const double ln_sie_rate(opt.shared_indel_error_factor * std::log(ref_error_prob));
-=======
-                 const double ref_error_prob) const
-{
-    const double ln_sie_rate(1.1 * std::log(ref_error_prob));
-
->>>>>>> f5a50819
     const double ln_csie_rate(log1p_switch(-ln_sie_rate));
 
     for(unsigned ngt(0); ngt<STAR_DIINDEL::SIZE; ++ngt)
