--- conflicted
+++ resolved
@@ -53,69 +53,6 @@
 };
 }
 
-<<<<<<< HEAD
-=======
-
-#if 0
-static
-void
-extractFormatEntry(
-    const std::string& vcf_line,
-    const std::string& field,
-    std::string& value)
-{
-    static const char field_sep('\t');
-    static const char format_sep(':');
-    static const unsigned format_index(8);
-
-    size_t field_start(0);
-    size_t next_start(0);
-
-    // fast-forward to format field
-    for (unsigned i(0); i < format_index; ++i)
-    {
-        field_start = vcf_line.find_first_of(field_sep, field_start) + 1;
-    }
-    next_start = vcf_line.find_first_of(field_sep, field_start) + 1;
-    std::string format_string = vcf_line.substr(field_start, next_start - field_start - 1);
-
-    // go to first sample field
-    field_start = next_start;
-    next_start  = vcf_line.find_first_of(field_sep, field_start);
-    std::string sample_string = vcf_line.substr(field_start, next_start - field_start - 1);
-    // N.B. if next_start is std::string::npos (i.e. only one sample in VCF), this will grab til
-    // the end of the line
-
-    // strict assumption that format field is present in current line
-    size_t entry_start (format_string.find(field));
-    assert(entry_start != std::string::npos);
-    size_t entry_index (std::count(format_string.begin(), format_string.begin() + entry_start, format_sep));
-
-    size_t sample_entry_pos(0);
-    for (unsigned i(0); i < entry_index; ++i)
-    {
-        sample_entry_pos = sample_string.find_first_of(format_sep, sample_entry_pos) + 1;
-    }
-    size_t next_pos = sample_string.find_first_of(format_sep, sample_entry_pos) + 1;
-
-    value = sample_string.substr(sample_entry_pos, next_pos - sample_entry_pos - 1);
-}
-
-
-
-/// extract genotype from VCF entry
-static
-std::string
-getGenotype(
-    const std::string& vcf_line)
-{
-    std::string genotype;
-    extractFormatEntry(vcf_line, "GT", genotype);
-    return genotype;
-}
-#endif
-
->>>>>>> 70b59ee1
 
 /// adds truth variant input from a vcf to indel synchronizer
 ///
