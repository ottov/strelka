--- conflicted
+++ resolved
@@ -122,11 +122,7 @@
     , _CM(_opt, dopt.gvcf)
     , _gvcf_comp(opt.gvcf,nocompress_regions)
     , _codon_phaser(opt, read_buffer, max_read_len)
-<<<<<<< HEAD
-    , _assembler(opt, dopt, read_buffer, max_read_len, nocompress_regions)
-=======
-//    , _assemble_stream(opt, read_buffer, max_read_len,nocompress_regions)
->>>>>>> 4aa9a23a
+//    , _assembler(opt, dopt, read_buffer, max_read_len, nocompress_regions)
 {
     assert(_report_range.is_begin_pos);
     assert(_report_range.is_end_pos);
