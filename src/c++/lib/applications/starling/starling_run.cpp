// -*- mode: c++; indent-tabs-mode: nil; -*-
//
// Strelka - Small Variant Caller
// Copyright (c) 2009-2016 Illumina, Inc.
//
// This program is free software: you can redistribute it and/or modify
// it under the terms of the GNU General Public License as published by
// the Free Software Foundation, either version 3 of the License, or
// at your option) any later version.
//
// This program is distributed in the hope that it will be useful,
// but WITHOUT ANY WARRANTY; without even the implied warranty of
// MERCHANTABILITY or FITNESS FOR A PARTICULAR PURPOSE.  See the
// GNU General Public License for more details.
//
// You should have received a copy of the GNU General Public License
// along with this program.  If not, see <http://www.gnu.org/licenses/>.
//
//

///
/// \author Chris Saunders
///

#include "starling_run.hh"
#include "starling_pos_processor.hh"
#include "starling_streams.hh"

#include "appstats/RunStatsManager.hh"
#include "blt_util/id_map.hh"
#include "blt_util/log.hh"
#include "common/Exceptions.hh"
#include "htsapi/bam_header_util.hh"
#include "starling_common/HtsMergeStreamerUtil.hh"
#include "starling_common/ploidy_util.hh"
#include "starling_common/starling_ref_seq.hh"
#include "starling_common/starling_pos_processor_util.hh"



namespace INPUT_TYPE
{
enum index_t
{
    CANDIDATE_INDELS,
    FORCED_GT_VARIANTS,
    PLOIDY_REGION,
    NOCOMPRESS_REGION,
    TARGETED_REGION
};
}



/// (1) validate sample count/sample name match to input alignment files
/// (2) construct a sample index translation map
///
/// \param[out] sampleIndexToPloidyVcfSampleIndex translate from the primary sample index order
///                 (derived from input alignment file order) to the VCF sample index (index in VCF sample columns)
///
/// TODO better place to move this fn?
static
void
mapVcfSampleIndices(
    const vcf_streamer& vcfStream,
    const std::vector<std::string>& sampleNames,
    std::vector<unsigned>& sampleIndexToPloidyVcfSampleIndex)
{
    using namespace illumina::common;

    id_set<std::string> vcfSampleSet;
    const unsigned vcfSampleCount(vcfStream.getSampleCount());
    for (unsigned vcfSampleIndex(0); vcfSampleIndex < vcfSampleCount; ++vcfSampleIndex)
    {
        const std::string vcfSampleName(vcfStream.getSampleName(vcfSampleIndex));

        if (vcfSampleSet.test_key(vcfSampleName))
        {
            std::ostringstream oss;
            oss << "ERROR: repeated entry for sample name '" << vcfSampleName << "' in ploidy VCF file: '" << vcfStream.name() << "'\n";
            BOOST_THROW_EXCEPTION(LogicException(oss.str()));
        }

        vcfSampleSet.insert_key(vcfSampleName);
    }

    sampleIndexToPloidyVcfSampleIndex.clear();
    for (const auto& sampleName : sampleNames)
    {
        const auto maybeId(vcfSampleSet.get_optional_id(sampleName));
        if (not maybeId)
        {
            std::ostringstream oss;
            oss << "ERROR: no entry for sample name '" << sampleName << "' in ploidy VCF file: '" << vcfStream.name() << "'\n";
            BOOST_THROW_EXCEPTION(LogicException(oss.str()));
        }
        else
        {
            sampleIndexToPloidyVcfSampleIndex.push_back(*maybeId);
        }
    }
}



void
starling_run(
    const prog_info& pinfo,
    const starling_options& opt)
{
    using namespace illumina::common;

    // ensure that this object is created first for runtime benchmark
    RunStatsManager segmentStatMan(opt.segmentStatsFilename);

    opt.validate();

    const starling_deriv_options dopt(opt);
    starling_read_counts brc;
    reference_contig_segment ref;

    const unsigned sampleCount(opt.alignFileOpt.alignmentFilename.size());

    ////////////////////////////////////////
    // setup streamData:
    //
    HtsMergeStreamer streamData;

    // additional data structures required in the region loop below, which are filled in as a side effect of
    // streamData initialization:
    std::vector<std::reference_wrapper<const bam_hdr_t>> bamHeaders;
    std::vector<std::string> sampleNames;
    unsigned ploidyVcfSampleCount(0);
    std::vector<unsigned> sampleIndexToPloidyVcfSampleIndex;

    {
        std::vector<unsigned> registrationIndices;
        for (unsigned sampleIndex(0); sampleIndex < sampleCount; ++sampleIndex)
        {
            registrationIndices.push_back(sampleIndex);
        }
        bamHeaders = registerAlignments(opt.alignFileOpt.alignmentFilename, registrationIndices, streamData);

        assert(not bamHeaders.empty());
        const bam_hdr_t& referenceHeader(bamHeaders.front());

        static const bool noRequireNormalized(false);
        registerVcfList(opt.input_candidate_indel_vcf, INPUT_TYPE::CANDIDATE_INDELS, referenceHeader, streamData,
                        noRequireNormalized);
        registerVcfList(opt.force_output_vcf, INPUT_TYPE::FORCED_GT_VARIANTS, referenceHeader, streamData);

        for (const bam_hdr_t& bamHeader : bamHeaders)
        {
            sampleNames.push_back(get_bam_header_sample_name(bamHeader));
        }

        if (!opt.ploidy_region_vcf.empty())
        {
            const vcf_streamer& vcfStream(streamData.registerVcf(opt.ploidy_region_vcf.c_str(), INPUT_TYPE::PLOIDY_REGION));
            vcfStream.validateBamHeaderChromSync(referenceHeader);

            mapVcfSampleIndices(vcfStream, sampleNames, sampleIndexToPloidyVcfSampleIndex);
            ploidyVcfSampleCount = vcfStream.getSampleCount();
        }

        if (!opt.gvcf.nocompress_region_bedfile.empty())
        {
            streamData.registerBed(opt.gvcf.nocompress_region_bedfile.c_str(), INPUT_TYPE::NOCOMPRESS_REGION);
        }

        if (! opt.gvcf.targeted_regions_bedfile.empty())
        {
            streamData.registerBed(opt.gvcf.targeted_regions_bedfile.c_str(), INPUT_TYPE::TARGETED_REGION);
        }
    }

    starling_streams client_io(opt, pinfo, bamHeaders, sampleNames);
    starling_pos_processor sppr(opt, dopt, ref, client_io);

    const bam_hdr_t& referenceHeader(bamHeaders.front());
    const bam_header_info referenceHeaderInfo(referenceHeader);

    // parse and sanity check regions
    const auto& referenceAlignmentFilename(opt.alignFileOpt.alignmentFilename.front());
    std::vector<AnalysisRegionInfo> regionInfo;
    getStrelkaAnalysisRegions(opt, referenceAlignmentFilename, referenceHeaderInfo, regionInfo);

    for (const auto& rinfo : regionInfo)
    {
        sppr.resetRegion(rinfo.regionChrom, rinfo.regionRange);
        streamData.resetRegion(rinfo.streamerRegion.c_str());
        setRefSegment(opt, rinfo.regionChrom, rinfo.refRegionRange, ref);

        while (streamData.next())
        {
            const pos_t currentPos(streamData.getCurrentPos());
            const HTS_TYPE::index_t currentHtsType(streamData.getCurrentType());
            const unsigned currentIndex(streamData.getCurrentIndex());

            // wind sppr forward to position behind buffer head:
            sppr.set_head_pos(currentPos-1);

            if       (HTS_TYPE::BAM == currentHtsType)
            {
                // Remove the filter below because it's not valid for
                // RNA-Seq case, reads should be selected for the report
                // range by the bam reading functions
                //
                // /// get potential bounds of the read based only on current_pos:
                // const known_pos_range any_read_bounds(current_pos-max_indel_size,current_pos+MAX_READ_SIZE+max_indel_size);
                // if( sppr.is_range_outside_report_influence_zone(any_read_bounds) ) continue;

                // Approximate begin range filter: (removed for RNA-Seq)
                //if((current_pos+MAX_READ_SIZE+max_indel_size) <= rlimit.begin_pos) continue;

                processInputReadAlignment(opt, ref, streamData.getCurrentBamStreamer(),
                                          streamData.getCurrentBam(), currentPos,
                                          brc, sppr, currentIndex);
            }
            else if (HTS_TYPE::VCF == currentHtsType)
            {
                const vcf_record& vcfRecord(streamData.getCurrentVcf());
                if     (INPUT_TYPE::CANDIDATE_INDELS == currentIndex)     // process candidate indels input from vcf file(s)
                {
                    if (vcfRecord.is_indel())
                    {
                        process_candidate_indel(opt.max_indel_size, vcfRecord, sppr);
                    }
                    else
                    {
                        log_os << "WARNING: candidate indel vcf variant record cannot be categorized as indel:\n";
                        streamData.getCurrentVcfStreamer().report_state(log_os);
                    }
                }
                else if (INPUT_TYPE::FORCED_GT_VARIANTS == currentIndex)     // process forced genotype tests from vcf file(s)
                {
                    if (vcfRecord.is_indel())
                    {
                        static const unsigned sample_no(0);
                        static const bool is_forced_output(true);
                        process_candidate_indel(opt.max_indel_size, vcfRecord, sppr, sample_no, is_forced_output);
                    }
                    else if (vcfRecord.is_snv())
                    {
                        sppr.insert_forced_output_pos(vcfRecord.pos - 1);
                    }
                    else
                    {
                        std::ostringstream oss;
                        oss << "ERROR: forcedGT vcf variant record cannot be categorized as SNV or indel:\n";
                        streamData.getCurrentVcfStreamer().report_state(oss);
                        BOOST_THROW_EXCEPTION(LogicException(oss.str()));
                    }
                }
                else if (INPUT_TYPE::PLOIDY_REGION == currentIndex)
                {
                    std::vector<unsigned> samplePloidy;
                    known_pos_range2 ploidyRange;
                    try
                    {
                        parsePloidyFromVcf(ploidyVcfSampleCount, vcfRecord.line, ploidyRange, samplePloidy);
                    }
                    catch (...)
                    {
                        log_os << "ERROR: Exception caught while parsing vcf ploidy record\n";
                        streamData.getCurrentVcfStreamer().report_state(log_os);
                        throw;
                    }

                    for (unsigned sampleIndex(0); sampleIndex < sampleCount; ++sampleIndex)
                    {
                        const unsigned ploidy(samplePloidy[sampleIndexToPloidyVcfSampleIndex[sampleIndex]]);
                        if ((ploidy == 0) || (ploidy == 1))
                        {
                            const bool retval(sppr.insert_ploidy_region(sampleIndex, ploidyRange, ploidy));
                            if (!retval)
                            {
                                std::ostringstream oss;
                                const auto& sampleName(client_io.getSampleNames()[sampleIndex]);
                                oss << "ERROR: ploidy vcf FORMAT/CN values conflict. Conflict detected in sample '"
                                    << sampleName << "' at:\n";
                                streamData.getCurrentVcfStreamer().report_state(oss);
                                BOOST_THROW_EXCEPTION(LogicException(oss.str()));
                            }
                        }
                    }
                }
                else
                {
                    assert(false && "Unexpected hts index");
                }
            }
            else if (HTS_TYPE::BED == currentHtsType)
            {
                const bed_record& bedRecord(streamData.getCurrentBed());
                if (INPUT_TYPE::NOCOMPRESS_REGION == currentIndex)
                {
                    known_pos_range2 range(bedRecord.begin,bedRecord.end);
                    sppr.insert_nocompress_region(range);
                }
<<<<<<< HEAD
                catch (...)
=======
                else if (INPUT_TYPE::TARGETED_REGION == currentIndex)
>>>>>>> f379d678
                {
                    known_pos_range2 range(bedRecord.begin,bedRecord.end);
                    sppr.insert_targeted_region(range);
                }
                else
                {
                    assert(false && "Unexpected hts index");
                }
            }
            else
            {
                assert(false && "Invalid input condition");
            }
        }
    }
    sppr.reset();
}
<|MERGE_RESOLUTION|>--- conflicted
+++ resolved
@@ -298,11 +298,8 @@
                     known_pos_range2 range(bedRecord.begin,bedRecord.end);
                     sppr.insert_nocompress_region(range);
                 }
-<<<<<<< HEAD
-                catch (...)
-=======
+
                 else if (INPUT_TYPE::TARGETED_REGION == currentIndex)
->>>>>>> f379d678
                 {
                     known_pos_range2 range(bedRecord.begin,bedRecord.end);
                     sppr.insert_targeted_region(range);
