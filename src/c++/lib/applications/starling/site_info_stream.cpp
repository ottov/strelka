--- conflicted
+++ resolved
@@ -84,18 +84,13 @@
     notify_one_consumer(_consumer, stopPos, true);
 }
 
-<<<<<<< HEAD
-//site_info_stream::~site_info_stream() {
-//	// TODO Auto-generated destructor stub
-//}
-=======
 void 
 site_info_stream::
 clear_buffer(){
     this->_indel_buffer.clear();
     this->_site_buffer.clear();
 }
->>>>>>> d205ab1a
+
 
 void 
 site_info_stream::
