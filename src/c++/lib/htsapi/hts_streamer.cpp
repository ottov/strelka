--- conflicted
+++ resolved
@@ -24,13 +24,8 @@
 
 #include <iostream>
 
-<<<<<<< HEAD
-
 static const kstring_t kinit = {0,0,0};
 
-
-=======
->>>>>>> 474d0671
 hts_streamer::
 hts_streamer(
     const char* filename,
