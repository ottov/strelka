--- conflicted
+++ resolved
@@ -168,13 +168,8 @@
 }
 
 
-<<<<<<< HEAD
-
-void scoring_models::load_indel_model(boost::property_tree::ptree pt,const std::string& model_name)
-{
-=======
 void scoring_models::load_indel_model(boost::property_tree::ptree pt,const std::string& model_name){
->>>>>>> 8d4451ae
+
     std::string s = imodels + "." + model_name;
 //    log_os << s << std::endl;
     indel_model temp_model;
