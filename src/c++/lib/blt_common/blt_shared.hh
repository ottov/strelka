--- conflicted
+++ resolved
@@ -136,13 +136,8 @@
           is_adis_win_lrt(false),
           is_acov(false),
           min_qscore(17),
-<<<<<<< HEAD
-          min_single_align_score(20),
-          min_paired_align_score(20),
-=======
           min_single_align_score(10),
           min_paired_align_score(6),
->>>>>>> ab2f946e
           single_align_score_exclude_mode(false),
           single_align_score_rescue_mode(false),
 
@@ -163,15 +158,9 @@
           is_min_win_qscore(false),
           min_win_qscore(0),
           min_win_qscore_flank_size(0),
-<<<<<<< HEAD
-          is_max_win_mismatch(false),       // if not supplied on command-line set to true as default
-          max_win_mismatch(2),
-          max_win_mismatch_flank_size(20),
-=======
           is_max_win_mismatch(false),
           max_win_mismatch(0),
           max_win_mismatch_flank_size(0),
->>>>>>> ab2f946e
           is_counts(false),
           is_print_evidence(false),
           is_print_all_site_evidence(false),
@@ -188,13 +177,8 @@
           used_allele_count_min_qscore(0),
           max_basecall_filter_fraction(1.),
           max_vexp_iterations(0),
-<<<<<<< HEAD
-          is_min_vexp(false),               // if not supplied on command-line set to true as default
-          min_vexp(0.25),
-=======
           is_min_vexp(false),
           min_vexp(0),
->>>>>>> ab2f946e
           verbosity(LOG_LEVEL::DEFAULT)
           , is_write_variable_metadata(true)
           , het_bias_inc_fudge(0.0001)
@@ -209,7 +193,7 @@
           , is_compute_hapscore(false)
           , is_compute_VQSRmetrics(false)
           , is_compute_calibration_features(false)
-          , calibration_model("default") // default model reports rule-based metrics
+          , calibration_model("QScoreHpolmodel") // default model reports rule-based metrics
           , do_codon_phasing(false)
           , phasing_window(3)
 
