--- conflicted
+++ resolved
@@ -1,10 +1,7 @@
-<<<<<<< HEAD
 - WGSW-714 fix PLs not printed at nonref site
-=======
 - STAR-60 Update codon phaser to correctly handle interaction between GT and
   alleles that are dropped due to low phasing support.
 - WGSW-711 Make inclusion of phasing-related headers conditional
->>>>>>> bf3438ca
 v2.4.1
 - STAR-62 fix setting vqsrModelName on --exome
 v2.4.0
