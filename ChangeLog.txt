--- conflicted
+++ resolved
@@ -1,11 +1,7 @@
-<<<<<<< HEAD
+- PED-33 Forced outputs of SNVs for pedicure workflow
 - STARKA-310 train somatic EVS model from features in VCF output
 - STARKA-369 add option to keep all temp files to support workflow debug
 - STARKA-350 more accurate runtime instrumentation for diploid gVCF workflow
-=======
-- PED-33 Forced outputs of SNVs for pedicure workflow
-- STARKA-350 more accurate runtime instrumentation for starling workflow
->>>>>>> 685a3bfc
 - PED-48 bcftools compatibility in VCF, better sample naming
 - STARKA-335 restore breakend filters for germline gVCF output
 - Multi-sample calling introduced for SNVs and Indel + PL field added (tickets PED10-19)
