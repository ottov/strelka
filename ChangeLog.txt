--- conflicted
+++ resolved
@@ -1,9 +1,6 @@
-<<<<<<< HEAD
 - STARKA-166 add binomial-distribution-based allele bias predictors for Starling VQSR models
 - STARKA-162 revise depth normalization in Starling VQSR
-=======
 - STARKA-161 refine somatic VQSR settings
->>>>>>> 5fc24bb0
 - STARKA-158 generalize gvcf nocompress to support regions/compression/tabix index
 - STARKA-155 add ploidy specification via bedfile (supporting haploid and deleted states only_
 - STARKA-151 add VQSR model trained using RefError*100 and median of chromosome means for depth normalization
