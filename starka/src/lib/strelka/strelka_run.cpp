// -*- mode: c++; indent-tabs-mode: nil; -*-
//
// Copyright (c) 2009-2013 Illumina, Inc.
//
// This software is provided under the terms and conditions of the
// Illumina Open Source Software License 1.
//
// You should have received a copy of the Illumina Open Source
// Software License 1 along with this program. If not, see
// <https://github.com/downloads/sequencing/licenses/>.
//

/// \file

/// \author Chris Saunders
///

#include "strelka_pos_processor.hh"
#include "strelka_streams.hh"

#include "blt_util/bam_streamer.hh"
#include "blt_util/blt_exception.hh"
#include "blt_util/log.hh"
#include "blt_util/vcf_streamer.hh"
#include "starling_common/grouper_contig_util.hh"
#include "starling_common/starling_input_stream_handler.hh"
#include "starling_common/starling_ref_seq.hh"
#include "starling_common/starling_pos_processor_contig_util.hh"
#include "starling_common/starling_pos_processor_util.hh"
#include "strelka/strelka_info.hh"
#include "strelka/strelka_run.hh"

#include "boost/shared_ptr.hpp"

#include <sstream>


namespace {
const prog_info& pinfo(strelka_info::get());
}



void
strelka_run(const strelka_options& opt) {

    reference_contig_segment ref;
    get_starling_ref_seq(opt,ref);

    const strelka_deriv_options dopt(opt,ref);

    const pos_range& rlimit(dopt.report_range_limit);

    contig_data_manager normal_cdm(opt.indel_contig_filename,
                                   opt.indel_contig_read_filename);

    contig_data_manager tumor_cdm(opt.tumor_indel_contig_filename,
                                  opt.tumor_indel_contig_read_filename);

    assert(! opt.bam_filename.empty());
    assert(! opt.tumor_bam_filename.empty());

    const std::string bam_region(get_starling_bam_region_string(opt,dopt));
    bam_streamer normal_read_stream(opt.bam_filename.c_str(),bam_region.c_str());
    bam_streamer tumor_read_stream(opt.tumor_bam_filename.c_str(),bam_region.c_str());

    // check for header consistency:
    if (! check_header_compatibility(normal_read_stream.get_header(),tumor_read_stream.get_header())) {
        std::ostringstream oss;
        oss << "ERROR: Normal and tumor BAM files have incompatible headers.\n";
        oss << "\tnormal_bam_file:\t'" << opt.bam_filename << "'\n";
        oss << "\ttumor_bam_file:\t'" << opt.tumor_bam_filename << "'\n";
        throw blt_exception(oss.str().c_str());
    }

    const int32_t tid(normal_read_stream.target_name_to_id(opt.bam_seq_name.c_str()));
    if (tid < 0) {
        std::ostringstream oss;
        oss << "ERROR: seq_name: '" << opt.bam_seq_name << "' is not found in the header of BAM file: '" << opt.bam_filename << "'\n";
        throw blt_exception(oss.str().c_str());
    }

    // We make the assumption that the normal and tumor files have the
    // same set of reference chromosomes (and thus tid matches for the
    // same chrom label in the binary records). Check this constraint
    // here:
    {
        const int32_t tumor_tid(tumor_read_stream.target_name_to_id(opt.bam_seq_name.c_str()));
        if (tid != tumor_tid) {
            throw blt_exception("ERROR: tumor and normal BAM files have mis-matched reference sequence dictionaries.\n");
        }
    }

    // Provide a temporary bam record for contig reads to write key
    // information into, and initialize this record with values that
    // will be fixed for this run:
    bam_record tmp_key_br;
    tmp_key_br.set_target_id(tid);

    strelka_streams client_io(opt,pinfo,normal_read_stream.get_header());
    strelka_pos_processor sppr(opt,dopt,ref,client_io);
    starling_read_counts brc;

    starling_input_stream_data sdata;
    sdata.register_reads(normal_read_stream,STRELKA_SAMPLE_TYPE::NORMAL);
    sdata.register_reads(tumor_read_stream,STRELKA_SAMPLE_TYPE::TUMOR);
    sdata.register_contigs(normal_cdm.creader(),STRELKA_SAMPLE_TYPE::NORMAL);
    sdata.register_contigs(tumor_cdm.creader(),STRELKA_SAMPLE_TYPE::TUMOR);

    // hold zero-to-many vcf streams open in indel_streams:
    typedef boost::shared_ptr<vcf_streamer> vcf_ptr;
    std::vector<vcf_ptr> indel_stream;
    for (unsigned i(0); i<opt.input_candidate_indel_vcf.size(); ++i) {
        indel_stream.push_back(vcf_ptr(new vcf_streamer(opt.input_candidate_indel_vcf[i].c_str(),
                                                        bam_region.c_str(),normal_read_stream.get_header())));
        sdata.register_indels(*(indel_stream.back()));
    }

    starling_input_stream_handler sinput(sdata);

    while (sinput.next()) {
        const input_record_info current(sinput.get_current());

        // If we're past the end of rlimit range then we're done.
        //   Note that some additional padding is allowed for off
        //   range indels which might influence results within the
        //   report range:
        //
<<<<<<< HEAD
        if(rlimit.is_end_pos && (current.pos >= (rlimit.end_pos+static_cast<pos_t>(opt.max_indel_size)))) break;
=======
        if (rlimit.is_end_pos && (current.pos >= (rlimit.end_pos+static_cast<pos_t>(opt.max_indel_size)))) break;
>>>>>>> 84690229

        // wind sppr forward to position behind buffer head:
        sppr.set_head_pos(sinput.get_head_pos()-1);

        if       (current.itype == INPUT_TYPE::READ) { // handle reads from the primary mapper (as opposed to the local assembler)

            // Remove the filter below because it's not valid for
            // RNA-Seq case, reads should be selected for the report
            // range by the bam reading functions
            //
            // /// get potential bounds of the read based only on current_pos:
            // const known_pos_range any_read_bounds(current_pos-max_indel_size,current_pos+MAX_READ_SIZE+max_indel_size);
            // if( sppr.is_range_outside_report_influence_zone(any_read_bounds) ) continue;

            // Approximate begin range filter: (removed for RNA-Seq)
            //if((current_pos+MAX_READ_SIZE+MAX_INDEL_SIZE) <= rlimit.begin_pos) continue;
            const bam_streamer* streamptr(NULL);
            if        (current.sample_no == STRELKA_SAMPLE_TYPE::NORMAL) {
                streamptr = &normal_read_stream;
            } else if (current.sample_no == STRELKA_SAMPLE_TYPE::TUMOR) {
                streamptr = &tumor_read_stream;
            } else {
                log_os << "ERROR: unrecognized sample_no: " << current.sample_no << "\n";
                exit(EXIT_FAILURE);
            }
            const bam_streamer& read_stream(*streamptr);
            const bam_record& read(*(read_stream.get_record_ptr()));

            process_genomic_read(opt,ref,read_stream,read,current.pos,
                                 rlimit.begin_pos,brc,sppr,current.sample_no);

        } else if (current.itype == INPUT_TYPE::CONTIG) { // process local-assembly contig and its reads

            contig_data_manager* cdmp(NULL);
            if        (current.sample_no == STRELKA_SAMPLE_TYPE::NORMAL) {
                cdmp = &normal_cdm;
            } else if (current.sample_no == STRELKA_SAMPLE_TYPE::TUMOR) {
                cdmp = &tumor_cdm;
            } else {
                log_os << "ERROR: unrecognized sample_no: " << current.sample_no << "\n";
                exit(EXIT_FAILURE);
            }

            const grouper_contig& ctg(cdmp->creader().get_contig());

            const char* sample_label(STRELKA_SAMPLE_TYPE::get_label(current.sample_no));

            if (! test_contig_usability(opt,ctg,sppr,sample_label)) continue;

            process_contig(opt,ref,ctg,sppr,current.sample_no,sample_label);

            process_contig_reads(ctg,opt.max_indel_size,cdmp->contig_read_exr(),sppr,tmp_key_br,current.sample_no);

        } else if (current.itype == INPUT_TYPE::INDEL) { // process candidate indels input from vcf file(s)
            const vcf_record& vcf_indel(*(indel_stream[current.get_order()]->get_record_ptr()));
            process_candidate_indel(vcf_indel,sppr);

        } else {
            log_os << "ERROR: invalid input condition.\n";
            exit(EXIT_FAILURE);
        }
    }

    sppr.reset();

    //    brc.report(client_io.report_os());
}
<|MERGE_RESOLUTION|>--- conflicted
+++ resolved
@@ -126,11 +126,7 @@
         //   range indels which might influence results within the
         //   report range:
         //
-<<<<<<< HEAD
         if(rlimit.is_end_pos && (current.pos >= (rlimit.end_pos+static_cast<pos_t>(opt.max_indel_size)))) break;
-=======
-        if (rlimit.is_end_pos && (current.pos >= (rlimit.end_pos+static_cast<pos_t>(opt.max_indel_size)))) break;
->>>>>>> 84690229
 
         // wind sppr forward to position behind buffer head:
         sppr.set_head_pos(sinput.get_head_pos()-1);
