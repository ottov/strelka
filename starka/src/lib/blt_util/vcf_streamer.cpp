--- conflicted
+++ resolved
@@ -126,17 +126,6 @@
 
     do {
     	int len;
-<<<<<<< HEAD
-        const char* s = ti_read(_tfp, _titer, &len);
-
-    	_is_stream_end=(NULL == s);
-        _is_record_set=(! _is_stream_end);
-        if(_is_record_set) _record_no++;
-        else break;
-
-        if(! _vcfrec.set(s,len)) {
-            log_os << "ERROR: Can't parse vcf record: '" << s << "'\n";
-=======
         const char* vcf_record_string(ti_read(_tfp, _titer, &len));
 
         _is_stream_end=(NULL == vcf_record_string);
@@ -146,7 +135,6 @@
 
         if(! _vcfrec.set(vcf_record_string,len)) {
             log_os << "ERROR: Can't parse vcf record: '" << vcf_record_string << "'\n";
->>>>>>> 33dd4494
             exit(EXIT_FAILURE);
         }
         if(_is_record_set && is_indel_only) {
