// -*- mode: c++; indent-tabs-mode: nil; -*-
//
// Copyright (c) 2009-2013 Illumina, Inc.
//
// This software is provided under the terms and conditions of the
// Illumina Open Source Software License 1.
//
// You should have received a copy of the Illumina Open Source
// Software License 1 along with this program. If not, see
// <https://github.com/downloads/sequencing/licenses/>.
//

///
/// \author Chris Saunders
///
/// note coding convention for all ranges '_pos fields' is:
/// XXX_begin_pos is zero-indexed position at the beginning of the range
/// XXX_end_pos is zero-index position 1 step after the end of the range
///


#include "starling_pos_processor.hh"
#include "starling_streams.hh"

#include "blt_util/bam_streamer.hh"
#include "blt_util/blt_exception.hh"
#include "blt_util/log.hh"
#include "blt_util/vcf_streamer.hh"
#include "starling/starling_info.hh"
#include "starling_common/starling_input_stream_handler.hh"
#include "starling_common/starling_ref_seq.hh"
#include "starling_common/starling_pos_processor_contig_util.hh"
#include "starling_common/starling_pos_processor_util.hh"
#include "starling_common/starling_shared.hh"
#include "starling_common/grouper_contig_util.hh"

#include "boost/shared_ptr.hpp"

#include <sstream>



namespace {
const prog_info& pinfo(starling_info::get());
}



void
starling_run(starling_options& opt) {

    reference_contig_segment ref;
    get_starling_ref_seq(opt,ref);

    const starling_deriv_options dopt(opt,ref);
    const pos_range& rlimit(dopt.report_range_limit);
    contig_data_manager cdm(opt.indel_contig_filename,
                            opt.indel_contig_read_filename);

    assert(! opt.bam_filename.empty());

    const std::string bam_region(get_starling_bam_region_string(opt,dopt));
    bam_streamer read_stream(opt.bam_filename.c_str(),bam_region.c_str());

    const int32_t tid(read_stream.target_name_to_id(opt.bam_seq_name.c_str()));
    if (tid < 0) {
        std::ostringstream oss;
        oss << "ERROR: seq_name: '" << opt.bam_seq_name << "' is not found in the header of BAM file: '" << opt.bam_filename << "'\n";
        throw blt_exception(oss.str().c_str());
    }

    // Provide a temporary bam record for contig reads to write key
    // information into, and initialize this record with values that
    // will be fixed for this run:
    bam_record tmp_key_br;
    tmp_key_br.set_target_id(tid);

    starling_streams client_io(opt,pinfo,read_stream.get_header());

<<<<<<< HEAD
    //grap the header from the bam file and store it in the gvcf options
    const bam_header_t* header = read_stream.get_header();
    opt.gvcf.bam_header_data = header->text;

=======
>>>>>>> 84690229
    starling_pos_processor sppr(opt,dopt,ref,client_io);
    starling_read_counts brc;

    starling_input_stream_data sdata;
    sdata.register_reads(read_stream);
    sdata.register_contigs(cdm.creader());

    // hold zero-to-many vcf streams open in indel_streams:
    typedef boost::shared_ptr<vcf_streamer> vcf_ptr;
    std::vector<vcf_ptr> indel_stream;

    const unsigned n_input_vcf(opt.input_candidate_indel_vcf.size());
    for (unsigned i(0); i<n_input_vcf; ++i) {
        indel_stream.push_back(vcf_ptr(new vcf_streamer(opt.input_candidate_indel_vcf[i].c_str(),
                                                        bam_region.c_str(),read_stream.get_header())));
        sdata.register_indels(*(indel_stream.back()));
    }

    starling_input_stream_handler sinput(sdata);

    while (sinput.next()) {
        const input_record_info current(sinput.get_current());

        // Process finishes at the the end of rlimit range. Note that
        // some additional padding is allowed for off-range indels
        // which might influence results within rlimit:
        //
<<<<<<< HEAD
        if(rlimit.is_end_pos && (current.pos >= (rlimit.end_pos+static_cast<pos_t>(opt.max_indel_size)))) break;
=======
        if (rlimit.is_end_pos && (current.pos >= (rlimit.end_pos+static_cast<pos_t>(opt.max_indel_size)))) break;
>>>>>>> 84690229

        // wind sppr forward to position behind buffer head:
        sppr.set_head_pos(sinput.get_head_pos()-1);

        if       (current.itype == INPUT_TYPE::READ) { // handle regular ELAND reads

            // Remove the filter below because it's not valid for
            // RNA-Seq case, reads should be selected for the report
            // range by the bam reading functions
            //
            // /// get potential bounds of the read based only on current_pos:
            // const known_pos_range any_read_bounds(current_pos-max_indel_size,current_pos+MAX_READ_SIZE+max_indel_size);
            // if( sppr.is_range_outside_report_influence_zone(any_read_bounds) ) continue;

            // Approximate begin range filter: (removed for RNA-Seq)
            //if((current_pos+MAX_READ_SIZE+max_indel_size) <= rlimit.begin_pos) continue;

            const bam_record& read(*(read_stream.get_record_ptr()));

            process_genomic_read(opt,ref,read_stream,read,current.pos,rlimit.begin_pos,brc,sppr);

        } else if (current.itype == INPUT_TYPE::CONTIG) { // process local-assembly contig and its reads

            const grouper_contig& ctg(cdm.creader().get_contig());

            if (! test_contig_usability(opt,ctg,sppr)) continue;

            process_contig(opt,ref,ctg,sppr);

            process_contig_reads(ctg,opt.max_indel_size,cdm.contig_read_exr(),sppr,tmp_key_br);

        } else if (current.itype == INPUT_TYPE::INDEL) { // process candidate indels input from vcf file(s)
            const vcf_record& vcf_indel(*(indel_stream[current.get_order()]->get_record_ptr()));
            process_candidate_indel(vcf_indel,sppr);

        } else {
            log_os << "ERROR: invalid input condition.\n";
            exit(EXIT_FAILURE);
        }
    }

    sppr.reset();

    //    brc.report(client_io.report_os());
}
<|MERGE_RESOLUTION|>--- conflicted
+++ resolved
@@ -77,13 +77,9 @@
 
     starling_streams client_io(opt,pinfo,read_stream.get_header());
 
-<<<<<<< HEAD
     //grap the header from the bam file and store it in the gvcf options
     const bam_header_t* header = read_stream.get_header();
     opt.gvcf.bam_header_data = header->text;
-
-=======
->>>>>>> 84690229
     starling_pos_processor sppr(opt,dopt,ref,client_io);
     starling_read_counts brc;
 
@@ -111,11 +107,7 @@
         // some additional padding is allowed for off-range indels
         // which might influence results within rlimit:
         //
-<<<<<<< HEAD
         if(rlimit.is_end_pos && (current.pos >= (rlimit.end_pos+static_cast<pos_t>(opt.max_indel_size)))) break;
-=======
-        if (rlimit.is_end_pos && (current.pos >= (rlimit.end_pos+static_cast<pos_t>(opt.max_indel_size)))) break;
->>>>>>> 84690229
 
         // wind sppr forward to position behind buffer head:
         sppr.set_head_pos(sinput.get_head_pos()-1);
