--- conflicted
+++ resolved
@@ -201,14 +201,13 @@
                     const bool is_shared,
                     bool& is_repeat_obs) {
 
-<<<<<<< HEAD
+
 #ifdef ID_DEBUG
         log_os << "KATTER: adding obs for indel: " << _ik;
         log_os << "KATTER: is_shared: " << is_shared << " is_repeat: " << is_repeat_obs << "\n";
         log_os << "KATTER: is_external: " << obs_data.is_external_candidate << " align_id: " << obs_data.id << "\n\n";
 #endif
-=======
->>>>>>> 2cfb1906
+
         if(! is_shared) {
             add_observation_core(obs_data,is_repeat_obs);
         }
