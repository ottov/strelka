--- conflicted
+++ resolved
@@ -31,12 +31,7 @@
 void
 get_indel_error_prob_hpol_len(const unsigned hpol_len,
                               double& insert_error_prob,
-<<<<<<< HEAD
-                              double& delete_error_prob,
-                              const std::string& context) {
-=======
                               double& delete_error_prob, const std::string& context) {
->>>>>>> f0ad6234
 
     // Calculate p(error) of
     //    CASE: del
