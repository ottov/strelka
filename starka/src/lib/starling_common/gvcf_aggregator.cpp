// -*- mode: c++; indent-tabs-mode: nil; -*-
//
// Copyright (c) 2009-2013 Illumina, Inc.
//
// This software is provided under the terms and conditions of the
// Illumina Open Source Software License 1.
//
// You should have received a copy of the Illumina Open Source
// Software License 1 along with this program. If not, see
// <https://github.com/sequencing/licenses/>
//

/// \file
///
/// \author Chris Saunders
///

#include "blt_util/blt_exception.hh"
#include "starling_common/chrom_depth_map.hh"
#include "starling_common/gvcf_aggregator.hh"
#include "starling_common/gvcf_header.hh"


#include "boost/foreach.hpp"

#include <fstream>
#include <iomanip>
#include <iostream>
#include <sstream>


//#define DEBUG_GVCF


#ifdef DEBUG_GVCF
#include "blt_util/log.hh"
#endif



static
void
set_site_gt(const diploid_genotype::result_set& rs,
            site_modifiers& smod) {
    smod.max_gt=rs.max_gt;
    smod.gqx=rs.max_gt_qphred;
}

//legacy methods for filtering
//static
//void
//set_site_filters(const gvcf_options& opt,
//                 const gvcf_deriv_options& dopt,
//                 site_info& si) {
//
//    if (opt.is_min_gqx) {
//        if (si.smod.gqx<opt.min_gqx) si.smod.set_filter(VCF_FILTERS::LowGQX);
//    }
//
//    if (dopt.is_max_depth) {
//        if ((si.n_used_calls+si.n_unused_calls) > dopt.max_depth) si.smod.set_filter(VCF_FILTERS::HighDepth);
//    }
//
//    if (opt.is_max_base_filt) {
//        const unsigned total_calls(si.n_used_calls+si.n_unused_calls);
//        if (total_calls>0) {
//            const double filt(static_cast<double>(si.n_unused_calls)/static_cast<double>(total_calls));
//            if (filt>opt.max_base_filt) si.smod.set_filter(VCF_FILTERS::HighBaseFilt);
//        }
//    }
//
//    if (si.dgt.is_snp) {
//        if (opt.is_max_snv_sb) {
//            if (si.dgt.sb>opt.max_snv_sb) si.smod.set_filter(VCF_FILTERS::HighSNVSB);
//        }
//
//        if (opt.is_max_snv_hpol) {
//            if (static_cast<int>(si.hpol)>opt.max_snv_hpol) si.smod.set_filter(VCF_FILTERS::HighSNVHPOL);
//        }
//    }
//}
//
//static
//void
//add_indel_modifiers(const gvcf_options& opt,
//                    const gvcf_deriv_options& dopt,
//                    indel_info& ii) {
//
//    if (ii.dindel.max_gt != ii.dindel.max_gt_poly) {
//        ii.imod.gqx=0;
//    } else {
//        ii.imod.gqx=std::min(ii.dindel.max_gt_poly_qphred,ii.dindel.max_gt_qphred);
//    }
//    ii.imod.max_gt=ii.dindel.max_gt_poly;
//    ii.imod.gq=ii.dindel.max_gt_poly_qphred;
//
//
//    if (opt.is_min_gqx) {
//        if (ii.imod.gqx<opt.min_gqx) ii.imod.set_filter(VCF_FILTERS::LowGQX);
//    }
//
//    if (dopt.is_max_depth) {
//        if (ii.isri.depth > dopt.max_depth) ii.imod.set_filter(VCF_FILTERS::HighDepth);
//    }
//
//    if (opt.is_max_ref_rep) {
//        if (ii.iri.is_repeat_unit) {
//            if ((ii.iri.repeat_unit.size() <= 2) &&
//                (static_cast<int>(ii.iri.ref_repeat_count) > opt.max_ref_rep)) {
//                ii.imod.set_filter(VCF_FILTERS::HighRefRep);
//            }
//        }
//    }
//}

static
void
set_site_filters_CM(const gvcf_options& opt,
                    const gvcf_deriv_options& dopt,
                    site_info& si,
                    calibration_models& model) {
    // Code for old command-line parameterized filter behaviour has been moved to calibration_models.cpp
    model.clasify_site(opt,dopt,si);
}

static
void
add_indel_modifiers_CM(const gvcf_options& opt,
<<<<<<< HEAD
                       const gvcf_deriv_options& dopt,
                       indel_info& ii, calibration_models& model) {
=======
                    const gvcf_deriv_options& dopt,
                    indel_info& ii, calibration_models& model) {
>>>>>>> b81fc59b
    // Code for old command-line parameterized filter behaviour has been moved to calibration_models.cpp
    model.clasify_site(opt,dopt,ii);
}

static
void
add_site_modifiers(const gvcf_options& opt,
                   const gvcf_deriv_options& dopt,
                   site_info& si,
                   calibration_models& model) {

    si.smod.clear();
    si.smod.is_unknown=(si.ref=='N');
    si.smod.is_used_covered=(si.n_used_calls!=0);
    si.smod.is_covered=(si.smod.is_used_covered || si.n_unused_calls!=0);

    if     (si.smod.is_unknown) {
        si.smod.gqx=0;
        si.smod.gq=0;
        si.smod.max_gt=0;
    } else if (si.dgt.genome.max_gt != si.dgt.poly.max_gt) {
        si.smod.gqx=0;
        si.smod.gq=si.dgt.poly.max_gt_qphred;
        si.smod.max_gt=si.dgt.poly.max_gt;
    } else {
        if (si.dgt.genome.max_gt_qphred<si.dgt.poly.max_gt_qphred) {
            set_site_gt(si.dgt.genome,si.smod);
        } else {
            set_site_gt(si.dgt.poly,si.smod);
        }
        si.smod.gq=si.dgt.poly.max_gt_qphred;
    }
    set_site_filters_CM(opt,dopt,si,model);
}

gvcf_aggregator::
gvcf_aggregator(const starling_options& opt,
                const starling_deriv_options& dopt,
                const reference_contig_segment& ref,
                std::ostream* osptr)
    : _opt(opt)
    , _report_range(dopt.report_range.begin_pos,dopt.report_range.end_pos)
    , _ref(ref)
    , _osptr(osptr)
    , _chrom(opt.bam_seq_name.c_str())
    , _dopt(_opt.gvcf)
    , _indel_end_pos(0)
    , _indel_buffer_size(0)
    , _site_buffer_size(0)
    , _block(_opt.gvcf)
    , _head_pos(dopt.report_range.begin_pos)
{
    assert(_report_range.is_begin_pos);
    assert(_report_range.is_end_pos);
    // read in sites that should not be block-compressed
    if (static_cast<int>(opt.minor_allele_bed.length())>2) {  // hacky, check if the bed file has been set
        this->gvcf_comp.read_bed(opt.minor_allele_bed,opt.bam_seq_name.c_str());
    }

    if (! opt.is_gvcf_output()) return;

    // initialize calibration model
    this->CM.load_models(opt.calibration_models_filename);
    this->CM.set_model(opt.calibration_model);

    assert(NULL != _osptr);
    assert((NULL !=_chrom) && (strlen(_chrom)>0));

    //initialize gvcf deriv options:
    cdmap_t chrom_depth;
    if (_opt.gvcf.is_max_depth_factor && (! _opt.gvcf.chrom_depth_file.empty())) {
        parse_chrom_depth(_opt.gvcf.chrom_depth_file,chrom_depth);
        //TODO, verify that chroms match bam chroms

        cdmap_t::const_iterator cdi(chrom_depth.find(std::string(_chrom)));
        if (cdi == chrom_depth.end()) {
            std::ostringstream oss;
            oss << "ERROR: Can't find chromosome: '" << _chrom << "' in chrom depth file: " << _opt.gvcf.chrom_depth_file << "\n";
            throw blt_exception(oss.str().c_str());
        }
        _dopt.max_depth=(cdi->second*_opt.gvcf.max_depth_factor);
        assert(_dopt.max_depth>=0.);
        _dopt.is_max_depth=true;
    }

    if (! _opt.gvcf.is_skip_header) {
        finish_gvcf_header(_opt,_dopt, chrom_depth,dopt.bam_header_data,*_osptr);
    }

    add_site_modifiers(_opt.gvcf,_dopt,_empty_site,this->CM);
}

gvcf_aggregator::
~gvcf_aggregator() { flush(); }

// fill in missing sites
void
gvcf_aggregator::
skip_to_pos(const pos_t target_pos) {

    // advance through any indel region by adding individual sites
    while (_head_pos<target_pos) {
        add_site_internal(get_empty_site(_head_pos));

        // only add one empty site after completing any pre-existing indel blocks,
        // then extend the block size of that one site as required:
        if (0 != _indel_buffer_size) continue;
        if (_opt.gvcf.is_block_compression) {
            assert(_block.count!=0);
            _block.count += (target_pos-_head_pos);
            _head_pos=target_pos;
        } else {
            _head_pos++;
        }
    }
}


void
gvcf_aggregator::
output_phased_blocked(){
    for (std::vector<site_info>::iterator it = codon_phaser.buffer.begin(); it != codon_phaser.buffer.end(); ++it){
        skip_to_pos(it.base()->pos);
        add_site_internal(*it);
    }
    codon_phaser.clear_buffer();
}


void
gvcf_aggregator::
add_site(site_info& si) {

    add_site_modifiers(_opt.gvcf,_dopt,si,this->CM);

    // TODO move to pos_processor instead
    if (_opt.do_codon_phasing && (!si.smod.is_block||codon_phaser.is_in_block)) {
        bool emptyBuffer = codon_phaser.add_site(si);
       //  Was site absorbed, if not release all buffered sites and add these into the gVCF pipeline
        if (!codon_phaser.is_in_block || emptyBuffer)
            this->output_phased_blocked();
    }
    else {
        skip_to_pos(si.pos);
        add_site_internal(si);
    }
}

//Add sites to queue for writing to gVCF
void
gvcf_aggregator::
add_site_internal(const site_info& si) {

    if (si.smod.is_phased_region)
        _head_pos=si.pos+si.phased_ref.length();
    else
        _head_pos=si.pos+1;

    // resolve any current or previous indels before queue-ing site:
    if (0 != _indel_buffer_size) {
        if (si.pos>=_indel_end_pos) {
            process_overlaps();
        } else {
            while (_site_buffer.size() <= _site_buffer_size) {
                _site_buffer.push_back(site_info());
            }
            _site_buffer[_site_buffer_size++] = si;
            return;
        }
    }
    // write_site
    queue_site_record(si);
}

static
bool
is_het_indel(const starling_diploid_indel_core& dindel) {
    return (dindel.max_gt==STAR_DIINDEL::HET);
}

static
bool
is_no_indel(const starling_diploid_indel_core& dindel) {
    return (dindel.max_gt==STAR_DIINDEL::NOINDEL);
}

void
gvcf_aggregator::
add_indel(const pos_t pos,
          const indel_key ik,
          const starling_diploid_indel_core& dindel,
          const starling_indel_report_info& iri,
          const starling_indel_sample_report_info& isri) {

    // we can't handle breakends at all right now:
    if (ik.is_breakpoint()) return;

    // don't handle homozygous reference calls for now:
    if (is_no_indel(dindel)) return;

    skip_to_pos(pos);

    // if we are in phasing a block and encounter an indel, we empty the block
    if (_opt.do_codon_phasing && this->codon_phaser.is_in_block)
        this->output_phased_blocked();

    // check if an indel is already buffered and we done't overlap it,
    // in which case we need to clear it first -- note this definition
    // of overlap deliberately picks up adjacent deletions:
    if ((0 != _indel_buffer_size) && (pos>_indel_end_pos)) {
        process_overlaps();
    }

    while (_indel_buffer.size() <= _indel_buffer_size) {
        _indel_buffer.push_back(indel_info());
    }
    _indel_buffer[_indel_buffer_size++].init(pos,ik,dindel,iri,isri);
    _indel_end_pos=std::max(_indel_end_pos,ik.right_pos());
}



static
bool
is_simple_indel_overlap(const std::vector<indel_info>& indel_buffer,
                        const unsigned size) {

    return (size==2 &&
            is_het_indel(indel_buffer[0].dindel) &&
            is_het_indel(indel_buffer[1].dindel));
}


static
void
get_hap_cigar(ALIGNPATH::path_t& apath,
              const indel_key& ik,
              const unsigned lead=1,
              const unsigned trail=0) {

    using namespace ALIGNPATH;

    apath.clear();
    if (lead) {
        apath.push_back(path_segment(MATCH,lead));
    }
    if (ik.delete_length()) {
        apath.push_back(path_segment(DELETE,ik.delete_length()));
    }
    if (ik.insert_length()) {
        apath.push_back(path_segment(INSERT,ik.insert_length()));
    }
    if (trail) {
        apath.push_back(path_segment(MATCH,trail));
    }
}

// figure out the per-site ploidy inside of indel based on each haplotype's match descriptor:
static
void
add_cigar_to_ploidy(const ALIGNPATH::path_t& apath,
                    std::vector<unsigned>& ploidy) {

    using namespace ALIGNPATH;
    int offset(-1);
    BOOST_FOREACH(const path_segment& ps, apath) {
        if (ps.type==MATCH) {
            for (unsigned j(0); j<ps.length; ++j) {
                if (offset>=0) ploidy[offset]++;
                offset++;
            }
        } else if (ps.type==DELETE) {
            offset+=ps.length;
        }
    }
}

// queue site record for writing, after
// possibly joining it into a compressed non-variant block
//
void
gvcf_aggregator::
queue_site_record(const site_info& si) {

    //test for basic blocking criteria
    if (! this->gvcf_comp.is_site_compressable(_opt.gvcf,si)) {
        write_block_site_record();
        write_site_record(si);
        return;
    }
    if (! _block.test(si)) {
        write_block_site_record();
    }
    _block.join(si);
}

static
void
print_vcf_alt(const unsigned gt,
              const unsigned ref_gt,
              std::ostream& os) {
    bool is_print(false);
    for (unsigned b(0); b<N_BASE; ++b) {
        if (b==ref_gt) continue;
        if (DIGT::expect2(b,gt)) {
            if (is_print) os << ',';
            os << id_to_base(b);
            is_print=true;
        }
    }
    if (! is_print) os << '.';
}


static
void
print_site_ad(const site_info& si,
              std::ostream& os) {

    os << si.known_counts[si.dgt.ref_gt];

    for (unsigned b(0); b<N_BASE; ++b) {
        if (b==si.dgt.ref_gt) continue;
        if (DIGT::expect2(b,si.smod.max_gt)) {
            os << ',' << si.known_counts[b];
        }
    }
}


//writes out a SNP or block record
void
gvcf_aggregator::
write_site_record(const site_info& si) const {

    std::ostream& os(*_osptr);

    os << _chrom << '\t'  // CHROM
       << (si.pos+1) << '\t'  // POS
       << ".\t";           // ID

    if(si.smod.is_phased_region)
        os  << si.phased_ref << '\t'; // REF
    else
        os  << si.ref << '\t'; // REF

    // ALT
    if (si.smod.is_unknown || si.smod.is_block) {
        os << '.';
    } else {

        if(si.smod.is_phased_region){
            os << si.phased_alt;
        }
        else
            print_vcf_alt(si.smod.max_gt,si.dgt.ref_gt,os);
    }
    os << '\t';

    // QUAL:
    if (si.is_qual()) {
        os << si.dgt.genome.snp_qphred;
    } else {
        os << '.';
    }
    os << '\t';

    // FILTER:
    si.smod.write_filters(os);
    os << '\t';

    // INFO:
    if (si.smod.is_block) {
        if (_block.count>1) {
            os << "END=" << (si.pos+_block.count) << ';';
            os << _dopt.block_label;
        } else {
            os << '.';
        }
    } else {
        if (si.dgt.is_snp) {
            os << "SNVSB=";
            std::ofstream tmp_os;
            tmp_os.copyfmt(os);
            os << std::fixed << std::setprecision(1) << si.dgt.sb;
            os.copyfmt(tmp_os);
            os << ';';
            os << "SNVHPOL=" << si.hpol;
            if (_opt.is_compute_hapscore) {
                os << ';';
                os << "HaplotypeScore=" << si.hapscore;
            }

            // TODO only report VQSR metrics if flag explicitly set, not for calibration model
            if (_opt.is_compute_VQSRmetrics) {
                os << ';';
                os << "MQ=" << si.MQ;

                //if we have a het, report these metrics as well
//                if(si.get_gt()=="0/1"){
                os << ';';
                os << "MQRankSum=" << si.MQRankSum;
                os << ';';
                os << "BaseQRankSum=" << si.BaseQRankSum;
                os << ';';
                os << "ReadPosRankSum=" << si.ReadPosRankSum;
//                os << ';';
//                os << "DP=" << (si.n_used_calls+si.n_unused_calls);
//                os << ';';
//                os << "GQ=" << si.smod.gq;
//                os << ';';
//                os << "GQX=" << si.smod.gqx;
//                }
            }
            //reported q-score
            if (si.Qscore>0) {
                os << ';';
                os << "Qscore=" << si.Qscore;
            }

        } else {
            os << '.';
        }
    }
    os << '\t';

    //FORMAT
    os << "GT";
    if (si.dgt.is_snp) {
        os << ":GQ";
    }
    os << ":GQX:DP:DPF";
    if (! si.smod.is_block) {
        os << ":AD";
    }
    os << '\t';

    //SAMPLE
    os << si.get_gt() << ':';
    if (si.dgt.is_snp) {
        os << si.smod.gq << ':';
    }
    if (si.smod.is_gqx()) {
        if (si.smod.is_block) {
            os << _block.block_gqx.min();
        } else {
            os << si.smod.gqx;
        }
    } else {
        os << '.';
    }
    os << ':';
    //print DP:DPF
    if (si.smod.is_block) {
        os << _block.block_dpu.min() << ':'
           << _block.block_dpf.min();
    } else {
        os << si.n_used_calls << ':'
           << si.n_unused_calls;
    }

    if (si.smod.is_phased_region)
        os << ':' << si.phased_AD;
    else if (! si.smod.is_block) {
        os << ':';
        print_site_ad(si,os);
    }

    os << '\n';
}

// set the CIGAR string:
void
gvcf_aggregator::
modify_single_indel_record() {
    assert(_indel_buffer_size==1);

    indel_info& ii(_indel_buffer[0]);
    get_hap_cigar(ii.imod.cigar,ii.ik);

    add_indel_modifiers_CM(_opt.gvcf,_dopt,ii,this->CM);
}

static
void
modify_indel_overlap_site(const gvcf_options& opt,
                          const gvcf_deriv_options& dopt,
                          const indel_info& ii,
                          const unsigned ploidy,
                          site_info& si,calibration_models& CM) {

#ifdef DEBUG_GVCF
    log_os << "CHIRP: indel_overlap_site smod before: " << si.smod << "\n";
    log_os << "CHIRP: indel_overlap_site imod before: " << ii.imod << "\n";
#endif

    // inherit any filters from the indel:
    si.smod.filters |= ii.imod.filters;

#ifdef DEBUG_GVCF
    log_os << "CHIRP: indel_overlap_site smod after: " << si.smod << "\n";
#endif

    // limit qual and gq values to those of the indel
    si.dgt.genome.snp_qphred = std::min(si.dgt.genome.snp_qphred,ii.dindel.indel_qphred);
    si.smod.gqx = std::min(si.smod.gqx,ii.dindel.max_gt_qphred);

    // change ploidy:
    if (ploidy==1) {
        if (DIGT::is_het(si.smod.max_gt)) {
            si.smod.set_filter(VCF_FILTERS::SiteConflict);
            //si.smod.modified_gt=MODIFIED_SITE_GT::UNKNOWN;
        } else {
            if (si.smod.max_gt == si.dgt.ref_gt) {
                si.smod.modified_gt=MODIFIED_SITE_GT::ZERO;
            } else {
                si.smod.modified_gt=MODIFIED_SITE_GT::ONE;
            }
        }
    } else if (ploidy==0) {
        if (si.smod.max_gt == si.dgt.ref_gt) {
            si.smod.modified_gt=MODIFIED_SITE_GT::UNKNOWN;
            si.smod.is_zero_ploidy=true;
        } else {
            si.smod.set_filter(VCF_FILTERS::SiteConflict);
        }
    } else {
        assert(0);
    }

    // after all those changes we need to rerun the site filters:
    set_site_filters_CM(opt,dopt,si,CM); //TODO needs to go into calibration model

}

static
void
modify_indel_conflict_site(site_info& si) {
    si.smod.set_filter(VCF_FILTERS::IndelConflict);
}

void
gvcf_aggregator::
modify_overlap_indel_record() {

    // can only handle simple 2-indel overlaps right now:
    assert(_indel_buffer_size==2);

    // accumutate all modification info in the *first* indel record:
    indel_info& ii(_indel_buffer[0]);

    ii.imod.is_overlap=true;

    // there's going to be 1 (possibly empty) fill range in front of one haplotype
    // and one possibly empty fill range on the back of one haplotype
    std::string leading_seq,trailing_seq;

    const pos_t indel_begin_pos(ii.pos-1);

    // add shared information (to the first indel only)
    // make extended vcf ref seq:
    _ref.get_substring(indel_begin_pos,(_indel_end_pos-indel_begin_pos),ii.iri.vcf_ref_seq);

    ii.imod.ploidy.resize(_indel_end_pos-ii.pos,0);

    // add per-haplotype information:
    for (unsigned hap(0); hap<2; ++hap) {
        //reduce qual and gt to the lowest of the set:
        if (hap) {
            if (ii.dindel.indel_qphred>_indel_buffer[hap].dindel.indel_qphred) {
                ii.dindel.indel_qphred = _indel_buffer[hap].dindel.indel_qphred;
            }
            if (ii.dindel.max_gt_qphred>_indel_buffer[hap].dindel.max_gt_qphred) {
                ii.dindel.max_gt_qphred = _indel_buffer[hap].dindel.max_gt_qphred;
            }
        }

        // extend leading sequence start back 1 for vcf compat, and end back 1 to concat with vcf_indel_seq
        _ref.get_substring(indel_begin_pos,(_indel_buffer[hap].pos-indel_begin_pos)-1,leading_seq);
        const unsigned trail_len(_indel_end_pos-_indel_buffer[hap].ik.right_pos());
        _ref.get_substring(_indel_end_pos-trail_len,trail_len,trailing_seq);


        _indel_buffer[hap].iri.vcf_indel_seq = leading_seq + _indel_buffer[hap].iri.vcf_indel_seq + trailing_seq;

        get_hap_cigar(_indel_buffer[hap].imod.cigar,
                      _indel_buffer[hap].ik,
                      leading_seq.size()+1,
                      trailing_seq.size());

        // add to the ploidy object:
        add_cigar_to_ploidy(_indel_buffer[hap].imod.cigar,ii.imod.ploidy);
        add_indel_modifiers_CM(_opt.gvcf,_dopt,_indel_buffer[hap],this->CM);
        if (hap>0) {
            ii.imod.filters |= _indel_buffer[hap].imod.filters;
        }
    }
}



// set the CIGAR string:
void
gvcf_aggregator::
modify_conflict_indel_record() {
    assert(_indel_buffer_size>1);

    for (unsigned i(0); i<_indel_buffer_size; ++i) {
        indel_info& ii(_indel_buffer[i]);
        get_hap_cigar(ii.imod.cigar,ii.ik);

        ii.imod.set_filter(VCF_FILTERS::IndelConflict);

        add_indel_modifiers_CM(_opt.gvcf,_dopt,ii,this->CM);
    }
}



void
gvcf_aggregator::
write_indel_record(const unsigned write_index) {

    assert(_indel_buffer_size>0);

    // flush any non-variant block before starting:
    write_block_site_record();

    std::ostream& os(*_osptr);
    indel_info& ii(_indel_buffer[write_index]);

    os << _chrom << '\t'   // CHROM
       << ii.pos << '\t'   // POS
       << ".\t"            // ID
       << ii.iri.vcf_ref_seq << '\t'; // REF

    // ALT
    unsigned end_index(write_index);
    if (ii.imod.is_overlap) {
        end_index++;
    }

    for (unsigned i(write_index); i<=end_index; ++i) {
        if (i!=write_index) os << ',';
        os << _indel_buffer[i].iri.vcf_indel_seq;
    }
    os << '\t';

    os << ii.dindel.indel_qphred << '\t'; //QUAL

    // FILTER:
    ii.imod.write_filters(os);
    os << '\t';

    // INFO
    os << "CIGAR=";
    for (unsigned i(write_index); i<=end_index; ++i) {
        if (i!=write_index) os << ',';
        os << _indel_buffer[i].imod.cigar;
    }
    os << ';';
    os << "RU=";
    for (unsigned i(write_index); i<=end_index; ++i) {
        if (i!=write_index) os << ',';
        if (_indel_buffer[i].iri.is_repeat_unit &&
            (_indel_buffer[i].iri.repeat_unit.size() <= 20)) {
            os << _indel_buffer[i].iri.repeat_unit;
        } else {
            os << '.';
        }
    }
    os << ';';
    os << "REFREP=";
    for (unsigned i(write_index); i<=end_index; ++i) {
        if (i!=write_index) os << ',';
        if (_indel_buffer[i].iri.is_repeat_unit) {
            os << _indel_buffer[i].iri.ref_repeat_count;
        } else {
            os << '.';
        }
    }
    os << ';';
    os << "IDREP=";
    for (unsigned i(write_index); i<=end_index; ++i) {
        if (i!=write_index) os << ',';
        if (_indel_buffer[i].iri.is_repeat_unit) {
            os << _indel_buffer[i].iri.indel_repeat_count;
        } else {
            os << '.';
        }
    }

    if (ii.Qscore>0) {
        os << ';';
        os << "Qscore=" << ii.Qscore;
    }

//    only report metrics if flag explicitly set
//    if (_opt.is_compute_VQSRmetrics)
//    {
//        os << ';';
//        os << "MQ=" << ii.MQ;
//        os << ';';
//        os << "MQRankSum=" << ii.MQRankSum;
//        os << ';';
//        os << "BaseQRankSum=" << ii.BaseQRankSum;
//        os << ';';
//        os << "ReadPosRankSum=" << ii.ReadPosRankSum;
//    }
    os << '\t';

    //FORMAT
    os << "GT:GQ:GQX:DPI:AD" << '\t';

    //SAMPLE
    os << ii.get_gt() << ':'
       << ii.imod.gq << ':'
       << ii.imod.gqx  << ':'
       << ii.isri.depth << ':';

    // SAMPLE AD:
    unsigned ref_count(0);
    for (unsigned i(write_index); i<=end_index; ++i) {
        ref_count = std::max(ref_count,_indel_buffer[i].isri.n_q30_ref_reads);
    }
    os << ref_count;
    for (unsigned i(write_index); i<=end_index; ++i) {
        os << ',' << _indel_buffer[i].isri.n_q30_indel_reads;
    }
    os << '\n';
}



void
gvcf_aggregator::
process_overlaps() {

    if (0==_indel_buffer_size) return;

    bool is_conflict_print(false);

    // do the overlap processing:
    if (_indel_buffer_size==1) {
        // simple case of no overlap:
        modify_single_indel_record();
    } else {
        if (is_simple_indel_overlap(_indel_buffer,_indel_buffer_size)) {
            // handle the simplest possible overlap case (two hets):
            modify_overlap_indel_record();
        } else {
            // mark the whole region as conflicting
            modify_conflict_indel_record();
            is_conflict_print=true;
        }
    }

    //    *_osptr << "INDEL_SIZE: " << _indel_buffer_size << "\n";

    // process sites to be consistent with overlapping indels:
    for (unsigned i(0); i<_site_buffer_size; ++i) {

#ifdef DEBUG_GVCF
        log_os << "CHIRP: indel overlapping site: " << _site_buffer[i].pos << "\n";
#endif
        const pos_t offset(_site_buffer[i].pos-_indel_buffer[0].pos);
        assert(offset>=0);
        if (! is_conflict_print) {
            modify_indel_overlap_site(_opt.gvcf,_dopt,
                                      _indel_buffer[0],
                                      _indel_buffer[0].get_ploidy(offset),
                                      _site_buffer[i], this->CM);
        } else {
            modify_indel_conflict_site(_site_buffer[i]);
        }
    }

    unsigned indel_index(0);
    unsigned site_index(0);

    while (true) {
        const bool is_indel(indel_index<_indel_buffer_size);
        const bool is_site(site_index<_site_buffer_size);
        if (! (is_indel || is_site)) break;

        if (is_indel && ((! is_site) || _indel_buffer[indel_index].pos <= _site_buffer[site_index].pos)) {
            // print indel:
            write_indel_record(indel_index);
            if (is_conflict_print) {
                indel_index++;
            } else {
                indel_index=_indel_buffer_size;
            }
        } else {
            // print site:
            //log_os << "site record" << "\n";
            queue_site_record(_site_buffer[site_index]);
            site_index++;
        }
    }
    _indel_buffer_size = 0;
    _site_buffer_size = 0;
}<|MERGE_RESOLUTION|>--- conflicted
+++ resolved
@@ -126,13 +126,8 @@
 static
 void
 add_indel_modifiers_CM(const gvcf_options& opt,
-<<<<<<< HEAD
-                       const gvcf_deriv_options& dopt,
-                       indel_info& ii, calibration_models& model) {
-=======
                     const gvcf_deriv_options& dopt,
                     indel_info& ii, calibration_models& model) {
->>>>>>> b81fc59b
     // Code for old command-line parameterized filter behaviour has been moved to calibration_models.cpp
     model.clasify_site(opt,dopt,ii);
 }
