--- conflicted
+++ resolved
@@ -24,96 +24,6 @@
 
 
 std::ostream&
-<<<<<<< HEAD
-operator<<(std::ostream& os,
-           const indel_key& ik){
-    os << "INDEL pos: " << ik.pos
-       << " type: " << INDEL::get_index_label(ik.type)
-       << " len: " << ik.length
-       << " swap_dlen: " << ik.swap_dlength << "\n";
-    return os;
-}
-
-
-
-static
-void
-report_indel_evidence_set(const indel_data::evidence_t& e,
-                          const char* label,
-                          std::ostream& os) {
-    typedef indel_data::evidence_t::const_iterator viter;
-    viter i(e.begin()),i_end(e.end());
-    for(unsigned n(0);i!=i_end;++i){
-        os << label << " no: " << ++n << " id: " << *i << "\n";
-    }
-}
-
-
-
-std::ostream&
-operator<<(std::ostream& os,
-           const read_path_scores& rps) {
-
-    os << "ref: " << rps.ref
-       << " indel: " << rps.indel
-       << " nsite: " << rps.nsite;
-
-#if 0
-    if(rps.is_alt) {
-        os << " alt: " << rps.alt;
-    }
-#else
-    typedef read_path_scores::alt_indel_t::const_iterator aiter;
-    aiter i(rps.alt_indel.begin()), i_end(rps.alt_indel.end());
-    for(;i!=i_end;++i){
-        const indel_key& ik(i->first);
-        os << " alt-" << ik.pos << "-" << INDEL::get_index_label(ik.type) << ik.length << ": " << i->second;
-    }
-#endif
-
-    os << " ist1?: " << rps.is_tier1_read;
-
-    return os;
-}
-
-
-
-std::ostream&
-operator<<(std::ostream& os,
-           const indel_data& id) {
-    os << "seq: " << id.seq << "\n";
-
-    report_indel_evidence_set(id.all_read_ids,"all_read",os);
-    report_indel_evidence_set(id.contig_ids,"contig",os);
-    //    report_indel_evidence_set(id.tier1_map_read_ids,"tier1_map_read",os);
-    report_indel_evidence_set(id.tier2_map_read_ids,"tier2_map_read",os);
-    report_indel_evidence_set(id.submap_read_ids,"submap_read",os);
-    report_indel_evidence_set(id.noise_read_ids,"noise_read",os);
-
-    {
-        typedef indel_data::score_t::const_iterator siter;
-        siter i(id.read_path_lnp.begin()), i_end(id.read_path_lnp.end());
-        for(unsigned n(0);i!=i_end;++i){
-            os << "read_path_lnp no: " << ++n
-               << " id: " << i->first
-               << " " << i->second
-               << "\n";
-        }
-    }
-
-    report_indel_evidence_set(id.suboverlap_tier1_read_ids,"suboverlap_tier1_read",os);
-    report_indel_evidence_set(id.suboverlap_tier2_read_ids,"suboverlap_tier2_read",os);
-
-    os << "is_external_candidate: " << id.is_external_candidate << "\n";
-
-    return os;
-}
-
-
-
-std::ostream&
-=======
->>>>>>> 33dd4494
 operator<<(std::ostream& os,
            const indel& in) {
 
