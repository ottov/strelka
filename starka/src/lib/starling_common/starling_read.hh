// -*- mode: c++; indent-tabs-mode: nil; -*-
//
// Copyright (c) 2009-2013 Illumina, Inc.
//
// This software is provided under the terms and conditions of the
// Illumina Open Source Software License 1.
//
// You should have received a copy of the Illumina Open Source
// Software License 1 along with this program. If not, see
// <https://github.com/sequencing/licenses/>
//

/// \file
///
/// \author Chris Saunders
///

#pragma once

#include "blt_common/map_level.hh"
#include "blt_util/bam_dumper.hh"
#include "starling_common/starling_read_key.hh"
#include "starling_common/starling_read_segment.hh"
#include "starling_common/starling_shared.hh"

#include "boost/utility.hpp"

#include <iosfwd>
#include <memory>


namespace READ_ALIGN {
enum index_t {
    GENOME
};

const char*
label(const index_t i);
}



// helper class for starling_read to support the recently nailed-on
// notion of exons
//
struct starling_segmented_read {

    starling_segmented_read(const seg_id_t size);

    void
    set_segment(const seg_id_t seg_no,
                const read_segment& rseg);

    read_segment&
    get_segment(const seg_id_t seg_no);

    const read_segment&
    get_segment(const seg_id_t seg_no) const;

    seg_id_t
    segment_count() const { return _seg_info.size(); }

private:
    std::vector<read_segment> _seg_info;
};



//
// captures the concept of read as required by starling: namely
// potentially aligned by both ELAND and/or GROUPER
//
// all alignments must be on the same strand and 'reasonably' proximate.
//
// all alignment info is fwd-strand
//
struct starling_read : private boost::noncopyable {

    starling_read(const bam_record& br,
                  const bool is_bam_record_genomic);

    ~starling_read();

    // bool
    // is_bam_record_genomic() {
    //     return _is_bam_record_genomic;
    // }

    void
    set_genomic_bam_record(const bam_record& br) {
        assert(! _is_bam_record_genomic);
        _read_rec.copy(br);
        _is_bam_record_genomic=true;
    }

    // is new alignment compatible with pre-existing information?
    //
    bool
    is_compatible_alignment(const alignment& al,
                            const READ_ALIGN::index_t rat,
                            const starling_options& opt) const;

    // enters full alignment, and handles segment setup for splice
    // sites:
    void
    set_genome_align(const alignment& al);

    // nonconst because we update the BAM record with the best
    // alignment if the read has been realigned:
    void
    write_bam(bam_dumper& bamd);

    bool
    is_fwd_strand() const { return _read_rec.is_fwd_strand(); }

    uint8_t map_qual() const;

    align_id_t& id() { return _id; }
    align_id_t id() const { return _id; }

    read_key
    key() const { return read_key(_read_rec); }

    bool
    is_segmented() const { return (NULL!=_segment_ptr.get()); }

    seg_id_t
    segment_count() const {
        if (is_segmented()) {
            return _segment_ptr->segment_count();
        }
        return 0;
    }

    read_segment&
    get_segment(seg_id_t seg_no) {
        if (seg_no>0) {
            assert(is_segmented() && (seg_no<=segment_count()));
            return _segment_ptr->get_segment(seg_no);
        }
        return _full_read;
    }

    const read_segment&
    get_segment(seg_id_t seg_no) const {
        if (seg_no>0) {
            assert(is_segmented() && (seg_no<=segment_count()));
            return _segment_ptr->get_segment(seg_no);
        }
        return _full_read;
    }

    read_segment&
    get_full_segment() { return get_segment(0); }

    const read_segment&
    get_full_segment() const { return get_segment(0); }

<<<<<<< HEAD
=======
    contig_align_t&
    contig_align() { return _contig_align; }

    const contig_align_t&
    contig_align() const { return _contig_align; }

//    const bool
//    is_mate_unmapped(){return this->_read_rec.is_mate_unmapped();}

>>>>>>> b81fc59b
private:
    friend struct read_segment;

    const bam1_t*
    get_brp() const { return _read_rec._bp; }

#if 0
    // returns as tier1 mapped if only a contig alignment exists
    MAPLEVEL::index_t
    effective_maplevel() const;
#endif

    bool
    is_treated_as_anytier_mapping() const;

    bool
    is_treated_as_tier1_mapping() const;

    // update full segment with sub-segment realignments
    void
    update_full_segment();


public:
    // mapping qualities of ELAND reads, does not apply to GROUPER:
    MAPLEVEL::index_t genome_align_maplev;

private:
    bool _is_bam_record_genomic; // indicates that this was the original (and thus, complete) alignment before grouper.
    align_id_t _id;
    bam_record _read_rec;
    read_segment _full_read;
    std::auto_ptr<starling_segmented_read> _segment_ptr;
};


std::ostream& operator<<(std::ostream& os, const starling_read& sr);<|MERGE_RESOLUTION|>--- conflicted
+++ resolved
@@ -156,18 +156,10 @@
     const read_segment&
     get_full_segment() const { return get_segment(0); }
 
-<<<<<<< HEAD
-=======
-    contig_align_t&
-    contig_align() { return _contig_align; }
-
-    const contig_align_t&
-    contig_align() const { return _contig_align; }
 
 //    const bool
 //    is_mate_unmapped(){return this->_read_rec.is_mate_unmapped();}
 
->>>>>>> b81fc59b
 private:
     friend struct read_segment;
 
