--- conflicted
+++ resolved
@@ -1,12 +1,9 @@
-<<<<<<< HEAD
-=======
 v2.0.12
 STARKA-34 Properly handle insertions adjacent to introns
 Filter out all open-breakends
 v2.0.11
 STARKA-14 Add option to provide sample name in output VCF SAMPLE column
 VQSR features
->>>>>>> 84690229
 v2.0.10
 STARKA-30 fix stability issue encounted with large indels in 2x400 reads
 v2.0.9
